--- conflicted
+++ resolved
@@ -500,15 +500,11 @@
 
         while True:
             msg = yield from ws.receive()
-<<<<<<< HEAD
             if msg.tp == aiohttp.WSMsgType.text:
-=======
-            if msg.tp == aiohttp.MsgType.TEXT:
->>>>>>> d525f721
                 out.feed_data(msg.data.encode())
-            if msg.tp == aiohttp.MsgType.BINARY:
+            elif msg.tp == aiohttp.WSMsgType.BINARY:
                 out.feed_data(msg.data)
-            elif msg.tp == aiohttp.MsgType.ERROR:
+            elif msg.tp == aiohttp.WSMsgType.ERROR:
                 log.critical("Docker WebSocket Error: {}".format(msg.data))
             else:
                 out.feed_eof()
