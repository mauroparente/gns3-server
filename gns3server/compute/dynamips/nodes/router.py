# -*- coding: utf-8 -*-
#
# Copyright (C) 2015 GNS3 Technologies Inc.
#
# This program is free software: you can redistribute it and/or modify
# it under the terms of the GNU General Public License as published by
# the Free Software Foundation, either version 3 of the License, or
# (at your option) any later version.
#
# This program is distributed in the hope that it will be useful,
# but WITHOUT ANY WARRANTY; without even the implied warranty of
# MERCHANTABILITY or FITNESS FOR A PARTICULAR PURPOSE.  See the
# GNU General Public License for more details.
#
# You should have received a copy of the GNU General Public License
# along with this program.  If not, see <http://www.gnu.org/licenses/>.

"""
Interface for Dynamips virtual Machine module ("vm")
http://github.com/GNS3/dynamips/blob/master/README.hypervisor#L77
"""

import asyncio
import time
import sys
import os
import re
import glob
import shlex
import base64
import shutil
import binascii
import logging

log = logging.getLogger(__name__)

from ...base_node import BaseNode
from ..dynamips_error import DynamipsError
from ..nios.nio_udp import NIOUDP


from gns3server.utils.file_watcher import FileWatcher
from gns3server.utils.asyncio import wait_run_in_executor, monitor_process
from gns3server.utils.images import md5sum


class Router(BaseNode):

    """
    Dynamips router implementation.

    :param name: The name of this router
    :param node_id: Node identifier
    :param project: Project instance
    :param manager: Parent VM Manager
    :param dynamips_id: ID to use with Dynamips
    :param console: console port
    :param aux: auxiliary console port
    :param platform: Platform of this router
    """

    _status = {0: "inactive",
               1: "shutting down",
               2: "running",
               3: "suspended"}

    def __init__(self, name, node_id, project, manager, dynamips_id=None, console=None, aux=None, platform="c7200", hypervisor=None, ghost_flag=False):

        allocate_aux = manager.config.get_section_config("Dynamips").getboolean("allocate_aux_console_ports", False)

        super().__init__(name, node_id, project, manager, console=console, aux=aux, allocate_aux=aux)

        self._working_directory = os.path.join(self.project.module_working_directory(self.manager.module_name.lower()), self.id)
        os.makedirs(os.path.join(self._working_directory, "configs"), exist_ok=True)
        if dynamips_id:
            self._convert_before_2_0_0_b3(dynamips_id)

        self._hypervisor = hypervisor
        self._dynamips_id = dynamips_id
        self._platform = platform
        self._image = ""
        self._ram = 128  # Megabytes
        self._nvram = 128  # Kilobytes
        self._mmap = True
        self._sparsemem = True
        self._clock_divisor = 8
        self._idlepc = ""
        self._idlemax = 500
        self._idlesleep = 30
        self._ghost_file = ""
        self._ghost_status = 0
        if sys.platform.startswith("win"):
            self._exec_area = 16  # 16 MB by default on Windows (Cygwin)
        else:
            self._exec_area = 64  # 64 MB on other systems
        self._disk0 = 0  # Megabytes
        self._disk1 = 0  # Megabytes
        self._auto_delete_disks = False
        self._mac_addr = ""
        self._system_id = "FTX0945W0MY"  # processor board ID in IOS
        self._slots = []
        self._ghost_flag = ghost_flag
        self._memory_watcher = None

        if not ghost_flag:
            if not dynamips_id:
                self._dynamips_id = manager.get_dynamips_id(project.id)
            else:
                self._dynamips_id = dynamips_id
                manager.take_dynamips_id(project.id, dynamips_id)
        else:
            log.info("Creating a new ghost IOS instance")
            if self._console:
                # Ghost VMs do not need a console port.
                self.console = None

            self._dynamips_id = 0
            self._name = "Ghost"

    def _convert_before_2_0_0_b3(self, dynamips_id):
        """
        Before 2.0.0 beta3 the node didn't have a folder by node
        when we start we move the file, we can't do it in the topology
        conversion due to case of remote servers
        """
        dynamips_dir = self.project.module_working_directory(self.manager.module_name.lower())
        for path in glob.glob(os.path.join(glob.escape(dynamips_dir), "configs", "i{}_*".format(dynamips_id))):
            dst = os.path.join(self._working_directory, "configs", os.path.basename(path))
            if not os.path.exists(dst):
                try:
                    shutil.move(path, dst)
                except OSError as e:
                    raise DynamipsError("Can't move {}: {}".format(path, str(e)))
        for path in glob.glob(os.path.join(glob.escape(dynamips_dir), "*_i{}_*".format(dynamips_id))):
            dst = os.path.join(self._working_directory, os.path.basename(path))
            if not os.path.exists(dst):
                try:
                    shutil.move(path, dst)
                except OSError as e:
                    raise DynamipsError("Can't move {}: {}".format(path, str(e)))

    def __json__(self):

        router_info = {"name": self.name,
                       "node_id": self.id,
                       "node_directory": os.path.join(self._working_directory),
                       "project_id": self.project.id,
                       "dynamips_id": self._dynamips_id,
                       "platform": self._platform,
                       "image": self._image,
                       "image_md5sum": md5sum(self._image),
                       "ram": self._ram,
                       "nvram": self._nvram,
                       "mmap": self._mmap,
                       "sparsemem": self._sparsemem,
                       "clock_divisor": self._clock_divisor,
                       "idlepc": self._idlepc,
                       "idlemax": self._idlemax,
                       "idlesleep": self._idlesleep,
                       "exec_area": self._exec_area,
                       "disk0": self._disk0,
                       "disk1": self._disk1,
                       "auto_delete_disks": self._auto_delete_disks,
                       "status": self.status,
                       "console": self.console,
                       "console_type": "telnet",
                       "aux": self.aux,
                       "mac_addr": self._mac_addr,
                       "system_id": self._system_id}

        # return the relative path if the IOS image is in the images_path directory
        router_info["image"] = self.manager.get_relative_image_path(self._image)

        # add the slots
        slot_number = 0
        for slot in self._slots:
            if slot:
                slot = str(slot)
            router_info["slot" + str(slot_number)] = slot
            slot_number += 1

        # add the wics
        if len(self._slots) > 0 and self._slots[0] and self._slots[0].wics:
            for wic_slot_number in range(0, len(self._slots[0].wics)):
                if self._slots[0].wics[wic_slot_number]:
                    router_info["wic" + str(wic_slot_number)] = str(self._slots[0].wics[wic_slot_number])
                else:
                    router_info["wic" + str(wic_slot_number)] = None

        return router_info

    def _memory_changed(self, path):
        """
        Called when the NVRAM file has changed
        """
        asyncio.async(self.save_configs())

    @property
    def dynamips_id(self):
        """
        Returns the Dynamips VM ID.

        :return: Dynamips VM identifier
        """

        return self._dynamips_id

    @asyncio.coroutine
    def create(self):

        if not self._hypervisor:
            # We start the hypervisor is the dynamips folder and next we change to node dir
            # this allow the creation of common files in the dynamips folder
            self._hypervisor = yield from self.manager.start_new_hypervisor(working_dir=self.project.module_working_directory(self.manager.module_name.lower()))
            yield from self._hypervisor.set_working_dir(self._working_directory)

        yield from self._hypervisor.send('vm create "{name}" {id} {platform}'.format(name=self._name,
                                                                                     id=self._dynamips_id,
                                                                                     platform=self._platform))

        if not self._ghost_flag:

            log.info('Router {platform} "{name}" [{id}] has been created'.format(name=self._name,
                                                                                 platform=self._platform,
                                                                                 id=self._id))

            yield from self._hypervisor.send('vm set_con_tcp_port "{name}" {console}'.format(name=self._name, console=self._console))

            if self.aux is not None:
                yield from self._hypervisor.send('vm set_aux_tcp_port "{name}" {aux}'.format(name=self._name, aux=self.aux))

            # get the default base MAC address
            mac_addr = yield from self._hypervisor.send('{platform} get_mac_addr "{name}"'.format(platform=self._platform,
                                                                                                  name=self._name))
            self._mac_addr = mac_addr[0]

        self._hypervisor.devices.append(self)

    @asyncio.coroutine
    def get_status(self):
        """
        Returns the status of this router

        :returns: inactive, shutting down, running or suspended.
        """

        status = yield from self._hypervisor.send('vm get_status "{name}"'.format(name=self._name))
        if len(status) == 0:
            raise DynamipsError("Can't get vm {name} status".format(name=self._name))
        return self._status[int(status[0])]

    @asyncio.coroutine
    def start(self):
        """
        Starts this router.
        At least the IOS image must be set before it can start.
        """

        status = yield from self.get_status()
        if status == "suspended":
            yield from self.resume()
        elif status == "inactive":

            if not os.path.isfile(self._image) or not os.path.exists(self._image):
                if os.path.islink(self._image):
                    raise DynamipsError('IOS image "{}" linked to "{}" is not accessible'.format(self._image, os.path.realpath(self._image)))
                else:
                    raise DynamipsError('IOS image "{}" is not accessible'.format(self._image))

            try:
                with open(self._image, "rb") as f:
                    # read the first 7 bytes of the file.
                    elf_header_start = f.read(7)
            except OSError as e:
                raise DynamipsError('Cannot read ELF header for IOS image "{}": {}'.format(self._image, e))

            # IOS images must start with the ELF magic number, be 32-bit, big endian and have an ELF version of 1
            if elf_header_start != b'\x7fELF\x01\x02\x01':
                raise DynamipsError('"{}" is not a valid IOS image'.format(self._image))

            # check if there is enough RAM to run
            if not self._ghost_flag:
                self.check_available_ram(self.ram)

            startup_config_path = os.path.join("configs", "i{}_startup-config.cfg".format(self._dynamips_id))
            private_config_path = os.path.join("configs", "i{}_private-config.cfg".format(self._dynamips_id))

            if not os.path.exists(private_config_path) or not os.path.getsize(private_config_path):
                # an empty private-config can prevent a router to boot.
                private_config_path = ''
            yield from self._hypervisor.send('vm set_config "{name}" "{startup}" "{private}"'.format(
                name=self._name,
                startup=startup_config_path,
                private=private_config_path))
            yield from self._hypervisor.send('vm start "{name}"'.format(name=self._name))
            self.status = "started"
            log.info('router "{name}" [{id}] has been started'.format(name=self._name, id=self._id))

            self._memory_watcher = FileWatcher(self._memory_files(), self._memory_changed, strategy='hash', delay=30)
            monitor_process(self._hypervisor.process, self._termination_callback)

    @asyncio.coroutine
    def _termination_callback(self, returncode):
        """
        Called when the process has stopped.

        :param returncode: Process returncode
        """

        if self.status == "started":
            self.status = "stopped"
            log.info("Dynamips hypervisor process has stopped, return code: %d", returncode)
            if returncode != 0:
                self.project.emit("log.error", {"message": "Dynamips hypervisor process has stopped, return code: {}\n{}".format(returncode, self._hypervisor.read_stdout())})

    @asyncio.coroutine
    def stop(self):
        """
        Stops this router.
        """

        status = yield from self.get_status()
        if status != "inactive":
            try:
                yield from self._hypervisor.send('vm stop "{name}"'.format(name=self._name))
            except DynamipsError as e:
                log.warn("Could not stop {}: {}".format(self._name, e))
            self.status = "stopped"
            log.info('Router "{name}" [{id}] has been stopped'.format(name=self._name, id=self._id))
        if self._memory_watcher:
            self._memory_watcher.close()
            self._memory_watcher = None
        yield from self.save_configs()

    @asyncio.coroutine
    def reload(self):
        """
        Reload this router.
        """

        yield from self.stop()
        yield from self.start()

    @asyncio.coroutine
    def suspend(self):
        """
        Suspends this router.
        """

        status = yield from self.get_status()
        if status == "running":
            yield from self._hypervisor.send('vm suspend "{name}"'.format(name=self._name))
            self.status = "suspended"
            log.info('Router "{name}" [{id}] has been suspended'.format(name=self._name, id=self._id))

    @asyncio.coroutine
    def resume(self):
        """
        Resumes this suspended router
        """

        status = yield from self.get_status()
        if status == "suspended":
            yield from self._hypervisor.send('vm resume "{name}"'.format(name=self._name))
            self.status = "started"
        log.info('Router "{name}" [{id}] has been resumed'.format(name=self._name, id=self._id))

    @asyncio.coroutine
    def is_running(self):
        """
        Checks if this router is running.

        :returns: True if running, False otherwise
        """

        status = yield from self.get_status()
        if status == "running":
            return True
        return False

    @asyncio.coroutine
    def close(self):

        if not (yield from super().close()):
            return False

        for adapter in self._slots:
            if adapter is not None:
                for nio in adapter.ports.values():
                    if nio and isinstance(nio, NIOUDP):
                        self.manager.port_manager.release_udp_port(nio.lport, self._project)

        if self in self._hypervisor.devices:
            self._hypervisor.devices.remove(self)
        if self._hypervisor and not self._hypervisor.devices:
            try:
                yield from self.stop()
                yield from self._hypervisor.send('vm delete "{}"'.format(self._name))
            except DynamipsError as e:
                log.warn("Could not stop and delete {}: {}".format(self._name, e))
            yield from self.hypervisor.stop()

        if self._auto_delete_disks:
            # delete nvram and disk files
            files = glob.glob(os.path.join(glob.escape(self._working_directory), "{}_i{}_disk[0-1]".format(self.platform, self.dynamips_id)))
            files += glob.glob(os.path.join(glob.escape(self._working_directory), "{}_i{}_slot[0-1]".format(self.platform, self.dynamips_id)))
            files += glob.glob(os.path.join(glob.escape(self._working_directory), "{}_i{}_nvram".format(self.platform, self.dynamips_id)))
            files += glob.glob(os.path.join(glob.escape(self._working_directory), "{}_i{}_flash[0-1]".format(self.platform, self.dynamips_id)))
            files += glob.glob(os.path.join(glob.escape(self._working_directory), "{}_i{}_rom".format(self.platform, self.dynamips_id)))
            files += glob.glob(os.path.join(glob.escape(self._working_directory), "{}_i{}_bootflash".format(self.platform, self.dynamips_id)))
            files += glob.glob(os.path.join(glob.escape(self._working_directory), "{}_i{}_ssa".format(self.platform, self.dynamips_id)))
            for file in files:
                try:
                    log.debug("Deleting file {}".format(file))
                    yield from wait_run_in_executor(os.remove, file)
                except OSError as e:
                    log.warn("Could not delete file {}: {}".format(file, e))
                    continue
        self.manager.release_dynamips_id(self.project.id, self.dynamips_id)

    @property
    def platform(self):
        """
        Returns the platform of this router.

        :returns: platform name (string):
        c7200, c3745, c3725, c3600, c2691, c2600 or c1700
        """

        return self._platform

    @property
    def hypervisor(self):
        """
        Returns the current hypervisor.

        :returns: hypervisor instance
        """

        return self._hypervisor

    @asyncio.coroutine
    def list(self):
        """
        Returns all VM instances

        :returns: list of all VM instances
        """

        vm_list = yield from self._hypervisor.send("vm list")
        return vm_list

    @asyncio.coroutine
    def list_con_ports(self):
        """
        Returns all VM console TCP ports

        :returns: list of port numbers
        """

        port_list = yield from self._hypervisor.send("vm list_con_ports")
        return port_list

    @asyncio.coroutine
    def set_debug_level(self, level):
        """
        Sets the debug level for this router (default is 0).

        :param level: level number
        """

        yield from self._hypervisor.send('vm set_debug_level "{name}" {level}'.format(name=self._name, level=level))

    @property
    def image(self):
        """
        Returns this IOS image for this router.

        :returns: path to IOS image file
        """

        return self._image

    @asyncio.coroutine
    def set_image(self, image):
        """
        Sets the IOS image for this router.
        There is no default.

        :param image: path to IOS image file
        """

        image = self.manager.get_abs_image_path(image)

        yield from self._hypervisor.send('vm set_ios "{name}" "{image}"'.format(name=self._name, image=image))

        log.info('Router "{name}" [{id}]: has a new IOS image set: "{image}"'.format(name=self._name,
                                                                                     id=self._id,
                                                                                     image=image))

        self._image = image

    @property
    def ram(self):
        """
        Returns the amount of RAM allocated to this router.

        :returns: amount of RAM in Mbytes (integer)
        """

        return self._ram

    @asyncio.coroutine
    def set_ram(self, ram):
        """
        Sets amount of RAM allocated to this router

        :param ram: amount of RAM in Mbytes (integer)
        """

        if self._ram == ram:
            return

        yield from self._hypervisor.send('vm set_ram "{name}" {ram}'.format(name=self._name, ram=ram))
        log.info('Router "{name}" [{id}]: RAM updated from {old_ram}MB to {new_ram}MB'.format(name=self._name,
                                                                                              id=self._id,
                                                                                              old_ram=self._ram,
                                                                                              new_ram=ram))
        self._ram = ram

    @property
    def nvram(self):
        """
        Returns the mount of NVRAM allocated to this router.

        :returns: amount of NVRAM in Kbytes (integer)
        """

        return self._nvram

    @asyncio.coroutine
    def set_nvram(self, nvram):
        """
        Sets amount of NVRAM allocated to this router

        :param nvram: amount of NVRAM in Kbytes (integer)
        """

        if self._nvram == nvram:
            return

        yield from self._hypervisor.send('vm set_nvram "{name}" {nvram}'.format(name=self._name, nvram=nvram))
        log.info('Router "{name}" [{id}]: NVRAM updated from {old_nvram}KB to {new_nvram}KB'.format(name=self._name,
                                                                                                    id=self._id,
                                                                                                    old_nvram=self._nvram,
                                                                                                    new_nvram=nvram))
        self._nvram = nvram

    @property
    def mmap(self):
        """
        Returns True if a mapped file is used to simulate this router memory.

        :returns: boolean either mmap is activated or not
        """

        return self._mmap

    @asyncio.coroutine
    def set_mmap(self, mmap):
        """
        Enable/Disable use of a mapped file to simulate router memory.
        By default, a mapped file is used. This is a bit slower, but requires less memory.

        :param mmap: activate/deactivate mmap (boolean)
        """

        if mmap:
            flag = 1
        else:
            flag = 0

        yield from self._hypervisor.send('vm set_ram_mmap "{name}" {mmap}'.format(name=self._name, mmap=flag))

        if mmap:
            log.info('Router "{name}" [{id}]: mmap enabled'.format(name=self._name, id=self._id))
        else:
            log.info('Router "{name}" [{id}]: mmap disabled'.format(name=self._name, id=self._id))
        self._mmap = mmap

    @property
    def sparsemem(self):
        """
        Returns True if sparse memory is used on this router.

        :returns: boolean either mmap is activated or not
        """

        return self._sparsemem

    @asyncio.coroutine
    def set_sparsemem(self, sparsemem):
        """
        Enable/disable use of sparse memory

        :param sparsemem: activate/deactivate sparsemem (boolean)
        """

        if sparsemem:
            flag = 1
        else:
            flag = 0
        yield from self._hypervisor.send('vm set_sparse_mem "{name}" {sparsemem}'.format(name=self._name, sparsemem=flag))

        if sparsemem:
            log.info('Router "{name}" [{id}]: sparse memory enabled'.format(name=self._name, id=self._id))
        else:
            log.info('Router "{name}" [{id}]: sparse memory disabled'.format(name=self._name, id=self._id))
        self._sparsemem = sparsemem

    @property
    def clock_divisor(self):
        """
        Returns the clock divisor value for this router.

        :returns: clock divisor value (integer)
        """

        return self._clock_divisor

    @asyncio.coroutine
    def set_clock_divisor(self, clock_divisor):
        """
        Sets the clock divisor value. The higher is the value, the faster is the clock in the
        virtual machine. The default is 4, but it is often required to adjust it.

        :param clock_divisor: clock divisor value (integer)
        """

        yield from self._hypervisor.send('vm set_clock_divisor "{name}" {clock}'.format(name=self._name, clock=clock_divisor))
        log.info('Router "{name}" [{id}]: clock divisor updated from {old_clock} to {new_clock}'.format(name=self._name,
                                                                                                        id=self._id,
                                                                                                        old_clock=self._clock_divisor,
                                                                                                        new_clock=clock_divisor))
        self._clock_divisor = clock_divisor

    @property
    def idlepc(self):
        """
        Returns the idle Pointer Counter (PC).

        :returns: idlepc value (string)
        """

        return self._idlepc

    @asyncio.coroutine
    def set_idlepc(self, idlepc):
        """
        Sets the idle Pointer Counter (PC)

        :param idlepc: idlepc value (string)
        """

        if not idlepc:
            idlepc = "0x0"

        is_running = yield from self.is_running()
        if not is_running:
            # router is not running
            yield from self._hypervisor.send('vm set_idle_pc "{name}" {idlepc}'.format(name=self._name, idlepc=idlepc))
        else:
            yield from self._hypervisor.send('vm set_idle_pc_online "{name}" 0 {idlepc}'.format(name=self._name, idlepc=idlepc))

        log.info('Router "{name}" [{id}]: idle-PC set to {idlepc}'.format(name=self._name, id=self._id, idlepc=idlepc))
        self._idlepc = idlepc

    @asyncio.coroutine
    def get_idle_pc_prop(self):
        """
        Gets the idle PC proposals.
        Takes 1000 measurements and records up to 10 idle PC proposals.
        There is a 10ms wait between each measurement.

        :returns: list of idle PC proposal
        """

        is_running = yield from self.is_running()
        was_auto_started = False
        if not is_running:
            yield from self.start()
            was_auto_started = True
            yield from asyncio.sleep(20)  # leave time to the router to boot

        log.info('Router "{name}" [{id}] has started calculating Idle-PC values'.format(name=self._name, id=self._id))
        begin = time.time()
        idlepcs = yield from self._hypervisor.send('vm get_idle_pc_prop "{}" 0'.format(self._name))
        log.info('Router "{name}" [{id}] has finished calculating Idle-PC values after {time:.4f} seconds'.format(name=self._name,
                                                                                                                  id=self._id,
                                                                                                                  time=time.time() - begin))
        if was_auto_started:
            yield from self.stop()
        return idlepcs

    @asyncio.coroutine
    def show_idle_pc_prop(self):
        """
        Dumps the idle PC proposals (previously generated).

        :returns: list of idle PC proposal
        """

        is_running = yield from self.is_running()
        if not is_running:
            # router is not running
            raise DynamipsError('Router "{name}" is not running'.format(name=self._name))

        proposals = yield from self._hypervisor.send('vm show_idle_pc_prop "{}" 0'.format(self._name))
        return proposals

    @property
    def idlemax(self):
        """
        Returns CPU idle max value.

        :returns: idle max (integer)
        """

        return self._idlemax

    @asyncio.coroutine
    def set_idlemax(self, idlemax):
        """
        Sets CPU idle max value

        :param idlemax: idle max value (integer)
        """

        is_running = yield from self.is_running()
        if is_running:  # router is running
            yield from self._hypervisor.send('vm set_idle_max "{name}" 0 {idlemax}'.format(name=self._name, idlemax=idlemax))

        log.info('Router "{name}" [{id}]: idlemax updated from {old_idlemax} to {new_idlemax}'.format(name=self._name,
                                                                                                      id=self._id,
                                                                                                      old_idlemax=self._idlemax,
                                                                                                      new_idlemax=idlemax))

        self._idlemax = idlemax

    @property
    def idlesleep(self):
        """
        Returns CPU idle sleep time value.

        :returns: idle sleep (integer)
        """

        return self._idlesleep

    @asyncio.coroutine
    def set_idlesleep(self, idlesleep):
        """
        Sets CPU idle sleep time value.

        :param idlesleep: idle sleep value (integer)
        """

        is_running = yield from self.is_running()
        if is_running:  # router is running
            yield from self._hypervisor.send('vm set_idle_sleep_time "{name}" 0 {idlesleep}'.format(name=self._name,
                                                                                                    idlesleep=idlesleep))

        log.info('Router "{name}" [{id}]: idlesleep updated from {old_idlesleep} to {new_idlesleep}'.format(name=self._name,
                                                                                                            id=self._id,
                                                                                                            old_idlesleep=self._idlesleep,
                                                                                                            new_idlesleep=idlesleep))

        self._idlesleep = idlesleep

    @property
    def ghost_file(self):
        """
        Returns ghost RAM file.

        :returns: path to ghost file
        """

        return self._ghost_file

    @asyncio.coroutine
    def set_ghost_file(self, ghost_file):
        """
        Sets ghost RAM file

        :ghost_file: path to ghost file
        """

        yield from self._hypervisor.send('vm set_ghost_file "{name}" {ghost_file}'.format(name=self._name,
                                                                                          ghost_file=shlex.quote(ghost_file)))

        log.info('Router "{name}" [{id}]: ghost file set to {ghost_file}'.format(name=self._name,
                                                                                 id=self._id,
                                                                                 ghost_file=ghost_file))

        self._ghost_file = ghost_file

    def formatted_ghost_file(self):
        """
        Returns a properly formatted ghost file name.

        :returns: formatted ghost_file name (string)
        """

        # replace specials characters in 'drive:\filename' in Linux and Dynamips in MS Windows or viceversa.
        ghost_file = "{}-{}.ghost".format(os.path.basename(self._image), self._ram)
        ghost_file = ghost_file.replace('\\', '-').replace('/', '-').replace(':', '-')
        return ghost_file

    @property
    def ghost_status(self):
        """Returns ghost RAM status

        :returns: ghost status (integer)
        """

        return self._ghost_status

    @asyncio.coroutine
    def set_ghost_status(self, ghost_status):
        """
        Sets ghost RAM status

        :param ghost_status: state flag indicating status
        0 => Do not use IOS ghosting
        1 => This is a ghost instance
        2 => Use an existing ghost instance
        """

        yield from self._hypervisor.send('vm set_ghost_status "{name}" {ghost_status}'.format(name=self._name,
                                                                                              ghost_status=ghost_status))

        log.info('Router "{name}" [{id}]: ghost status set to {ghost_status}'.format(name=self._name,
                                                                                     id=self._id,
                                                                                     ghost_status=ghost_status))
        self._ghost_status = ghost_status

    @property
    def exec_area(self):
        """
        Returns the exec area value.

        :returns: exec area value (integer)
        """

        return self._exec_area

    @asyncio.coroutine
    def set_exec_area(self, exec_area):
        """
        Sets the exec area value.
        The exec area is a pool of host memory used to store pages
        translated by the JIT (they contain the native code
        corresponding to MIPS code pages).

        :param exec_area: exec area value (integer)
        """

        yield from self._hypervisor.send('vm set_exec_area "{name}" {exec_area}'.format(name=self._name,
                                                                                        exec_area=exec_area))

        log.info('Router "{name}" [{id}]: exec area updated from {old_exec}MB to {new_exec}MB'.format(name=self._name,
                                                                                                      id=self._id,
                                                                                                      old_exec=self._exec_area,
                                                                                                      new_exec=exec_area))
        self._exec_area = exec_area

    @property
    def disk0(self):
        """
        Returns the size (MB) for PCMCIA disk0.

        :returns: disk0 size (integer)
        """

        return self._disk0

    @asyncio.coroutine
    def set_disk0(self, disk0):
        """
        Sets the size (MB) for PCMCIA disk0.

        :param disk0: disk0 size (integer)
        """

        yield from self._hypervisor.send('vm set_disk0 "{name}" {disk0}'.format(name=self._name, disk0=disk0))

        log.info('Router "{name}" [{id}]: disk0 updated from {old_disk0}MB to {new_disk0}MB'.format(name=self._name,
                                                                                                    id=self._id,
                                                                                                    old_disk0=self._disk0,
                                                                                                    new_disk0=disk0))
        self._disk0 = disk0

    @property
    def disk1(self):
        """
        Returns the size (MB) for PCMCIA disk1.

        :returns: disk1 size (integer)
        """

        return self._disk1

    @asyncio.coroutine
    def set_disk1(self, disk1):
        """
        Sets the size (MB) for PCMCIA disk1.

        :param disk1: disk1 size (integer)
        """

        yield from self._hypervisor.send('vm set_disk1 "{name}" {disk1}'.format(name=self._name, disk1=disk1))

        log.info('Router "{name}" [{id}]: disk1 updated from {old_disk1}MB to {new_disk1}MB'.format(name=self._name,
                                                                                                    id=self._id,
                                                                                                    old_disk1=self._disk1,
                                                                                                    new_disk1=disk1))
        self._disk1 = disk1

    @property
    def auto_delete_disks(self):
        """
        Returns True if auto delete disks is enabled on this router.

        :returns: boolean either auto delete disks is activated or not
        """

        return self._auto_delete_disks

    @asyncio.coroutine
    def set_auto_delete_disks(self, auto_delete_disks):
        """
        Enable/disable use of auto delete disks

        :param auto_delete_disks: activate/deactivate auto delete disks (boolean)
        """

        if auto_delete_disks:
            log.info('Router "{name}" [{id}]: auto delete disks enabled'.format(name=self._name, id=self._id))
        else:
            log.info('Router "{name}" [{id}]: auto delete disks disabled'.format(name=self._name, id=self._id))
        self._auto_delete_disks = auto_delete_disks

    @asyncio.coroutine
    def set_console(self, console):
        """
        Sets the TCP console port.

        :param console: console port (integer)
        """

        self.console = console
        yield from self._hypervisor.send('vm set_con_tcp_port "{name}" {console}'.format(name=self._name, console=self.console))

    @asyncio.coroutine
    def set_aux(self, aux):
        """
        Sets the TCP auxiliary port.

        :param aux: console auxiliary port (integer)
        """

        self.aux = aux
        yield from self._hypervisor.send('vm set_aux_tcp_port "{name}" {aux}'.format(name=self._name, aux=aux))

    @asyncio.coroutine
    def get_cpu_usage(self, cpu_id=0):
        """
        Shows cpu usage in seconds, "cpu_id" is ignored.

        :returns: cpu usage in seconds
        """

        cpu_usage = yield from self._hypervisor.send('vm cpu_usage "{name}" {cpu_id}'.format(name=self._name, cpu_id=cpu_id))
        return int(cpu_usage[0])

    @property
    def mac_addr(self):
        """
        Returns the MAC address.

        :returns: the MAC address (hexadecimal format: hh:hh:hh:hh:hh:hh)
        """

        return self._mac_addr

    @asyncio.coroutine
    def set_mac_addr(self, mac_addr):
        """
        Sets the MAC address.

        :param mac_addr: a MAC address (hexadecimal format: hh:hh:hh:hh:hh:hh)
        """

        yield from self._hypervisor.send('{platform} set_mac_addr "{name}" {mac_addr}'.format(platform=self._platform,
                                                                                              name=self._name,
                                                                                              mac_addr=mac_addr))

        log.info('Router "{name}" [{id}]: MAC address updated from {old_mac} to {new_mac}'.format(name=self._name,
                                                                                                  id=self._id,
                                                                                                  old_mac=self._mac_addr,
                                                                                                  new_mac=mac_addr))
        self._mac_addr = mac_addr

    @property
    def system_id(self):
        """
        Returns the system ID.

        :returns: the system ID (also called board processor ID)
        """

        return self._system_id

    @asyncio.coroutine
    def set_system_id(self, system_id):
        """
        Sets the system ID.

        :param system_id: a system ID (also called board processor ID)
        """

        yield from self._hypervisor.send('{platform} set_system_id "{name}" {system_id}'.format(platform=self._platform,
                                                                                                name=self._name,
                                                                                                system_id=system_id))

        log.info('Router "{name}" [{id}]: system ID updated from {old_id} to {new_id}'.format(name=self._name,
                                                                                              id=self._id,
                                                                                              old_id=self._system_id,
                                                                                              new_id=system_id))
        self._system_id = system_id

    @asyncio.coroutine
    def get_slot_bindings(self):
        """
        Returns slot bindings.

        :returns: slot bindings (adapter names) list
        """

        slot_bindings = yield from self._hypervisor.send('vm slot_bindings "{}"'.format(self._name))
        return slot_bindings

    @asyncio.coroutine
    def slot_add_binding(self, slot_number, adapter):
        """
        Adds a slot binding (a module into a slot).

        :param slot_number: slot number
        :param adapter: device to add in the corresponding slot
        """

        try:
            slot = self._slots[slot_number]
        except IndexError:
            raise DynamipsError('Slot {slot_number} does not exist on router "{name}"'.format(name=self._name, slot_number=slot_number))

        if slot is not None:
            current_adapter = slot
            raise DynamipsError('Slot {slot_number} is already occupied by adapter {adapter} on router "{name}"'.format(name=self._name,
                                                                                                                        slot_number=slot_number,
                                                                                                                        adapter=current_adapter))

        is_running = yield from self.is_running()

        # Only c7200, c3600 and c3745 (NM-4T only) support new adapter while running
        if is_running and not ((self._platform == 'c7200' and not str(adapter).startswith('C7200'))
                               and not (self._platform == 'c3600' and self.chassis == '3660')
                               and not (self._platform == 'c3745' and adapter == 'NM-4T')):
            raise DynamipsError('Adapter {adapter} cannot be added while router "{name}" is running'.format(adapter=adapter,
                                                                                                            name=self._name))

        yield from self._hypervisor.send('vm slot_add_binding "{name}" {slot_number} 0 {adapter}'.format(name=self._name,
                                                                                                         slot_number=slot_number,
                                                                                                         adapter=adapter))

        log.info('Router "{name}" [{id}]: adapter {adapter} inserted into slot {slot_number}'.format(name=self._name,
                                                                                                     id=self._id,
                                                                                                     adapter=adapter,
                                                                                                     slot_number=slot_number))

        self._slots[slot_number] = adapter

        # Generate an OIR event if the router is running
        if is_running:

            yield from self._hypervisor.send('vm slot_oir_start "{name}" {slot_number} 0'.format(name=self._name,
                                                                                                 slot_number=slot_number))

            log.info('Router "{name}" [{id}]: OIR start event sent to slot {slot_number}'.format(name=self._name,
                                                                                                 id=self._id,
                                                                                                 slot_number=slot_number))

    @asyncio.coroutine
    def slot_remove_binding(self, slot_number):
        """
        Removes a slot binding (a module from a slot).

        :param slot_number: slot number
        """

        try:
            adapter = self._slots[slot_number]
        except IndexError:
            raise DynamipsError('Slot {slot_number} does not exist on router "{name}"'.format(name=self._name,
                                                                                              slot_number=slot_number))

        if adapter is None:
            raise DynamipsError('No adapter in slot {slot_number} on router "{name}"'.format(name=self._name,
                                                                                             slot_number=slot_number))

        is_running = yield from self.is_running()

        # Only c7200, c3600 and c3745 (NM-4T only) support to remove adapter while running
        if is_running and not ((self._platform == 'c7200' and not str(adapter).startswith('C7200'))
                               and not (self._platform == 'c3600' and self.chassis == '3660')
                               and not (self._platform == 'c3745' and adapter == 'NM-4T')):
            raise DynamipsError('Adapter {adapter} cannot be removed while router "{name}" is running'.format(adapter=adapter,
                                                                                                              name=self._name))

        # Generate an OIR event if the router is running
        if is_running:

            yield from self._hypervisor.send('vm slot_oir_stop "{name}" {slot_number} 0'.format(name=self._name,
                                                                                                slot_number=slot_number))

            log.info('Router "{name}" [{id}]: OIR stop event sent to slot {slot_number}'.format(name=self._name,
                                                                                                id=self._id,
                                                                                                slot_number=slot_number))

        yield from self._hypervisor.send('vm slot_remove_binding "{name}" {slot_number} 0'.format(name=self._name,
                                                                                                  slot_number=slot_number))

        log.info('Router "{name}" [{id}]: adapter {adapter} removed from slot {slot_number}'.format(name=self._name,
                                                                                                    id=self._id,
                                                                                                    adapter=adapter,
                                                                                                    slot_number=slot_number))
        self._slots[slot_number] = None

    @asyncio.coroutine
    def install_wic(self, wic_slot_number, wic):
        """
        Installs a WIC adapter into this router.

        :param wic_slot_number: WIC slot number
        :param wic: WIC to be installed
        """

        # WICs are always installed on adapters in slot 0
        slot_number = 0

        # Do not check if slot has an adapter because adapters with WICs interfaces
        # must be inserted by default in the router and cannot be removed.
        adapter = self._slots[slot_number]

        if wic_slot_number > len(adapter.wics) - 1:
            raise DynamipsError("WIC slot {wic_slot_number} doesn't exist".format(wic_slot_number=wic_slot_number))

        if not adapter.wic_slot_available(wic_slot_number):
            raise DynamipsError("WIC slot {wic_slot_number} is already occupied by another WIC".format(wic_slot_number=wic_slot_number))

        # Dynamips WICs slot IDs start on a multiple of 16
        # WIC1 = 16, WIC2 = 32 and WIC3 = 48
        internal_wic_slot_number = 16 * (wic_slot_number + 1)
        yield from self._hypervisor.send('vm slot_add_binding "{name}" {slot_number} {wic_slot_number} {wic}'.format(name=self._name,
                                                                                                                     slot_number=slot_number,
                                                                                                                     wic_slot_number=internal_wic_slot_number,
                                                                                                                     wic=wic))

        log.info('Router "{name}" [{id}]: {wic} inserted into WIC slot {wic_slot_number}'.format(name=self._name,
                                                                                                 id=self._id,
                                                                                                 wic=wic,
                                                                                                 wic_slot_number=wic_slot_number))

        adapter.install_wic(wic_slot_number, wic)

    @asyncio.coroutine
    def uninstall_wic(self, wic_slot_number):
        """
        Uninstalls a WIC adapter from this router.

        :param wic_slot_number: WIC slot number
        """

        # WICs are always installed on adapters in slot 0
        slot_number = 0

        # Do not check if slot has an adapter because adapters with WICs interfaces
        # must be inserted by default in the router and cannot be removed.
        adapter = self._slots[slot_number]

        if wic_slot_number > len(adapter.wics) - 1:
            raise DynamipsError("WIC slot {wic_slot_number} doesn't exist".format(wic_slot_number=wic_slot_number))

        if adapter.wic_slot_available(wic_slot_number):
            raise DynamipsError("No WIC is installed in WIC slot {wic_slot_number}".format(wic_slot_number=wic_slot_number))

        # Dynamips WICs slot IDs start on a multiple of 16
        # WIC1 = 16, WIC2 = 32 and WIC3 = 48
        internal_wic_slot_number = 16 * (wic_slot_number + 1)
        yield from self._hypervisor.send('vm slot_remove_binding "{name}" {slot_number} {wic_slot_number}'.format(name=self._name,
                                                                                                                  slot_number=slot_number,
                                                                                                                  wic_slot_number=internal_wic_slot_number))

        log.info('Router "{name}" [{id}]: {wic} removed from WIC slot {wic_slot_number}'.format(name=self._name,
                                                                                                id=self._id,
                                                                                                wic=adapter.wics[wic_slot_number],
                                                                                                wic_slot_number=wic_slot_number))
        adapter.uninstall_wic(wic_slot_number)

    @asyncio.coroutine
    def get_slot_nio_bindings(self, slot_number):
        """
        Returns slot NIO bindings.

        :param slot_number: slot number

        :returns: list of NIO bindings
        """

        nio_bindings = yield from self._hypervisor.send('vm slot_nio_bindings "{name}" {slot_number}'.format(name=self._name,
                                                                                                             slot_number=slot_number))
        return nio_bindings

    @asyncio.coroutine
    def slot_add_nio_binding(self, slot_number, port_number, nio):
        """
        Adds a slot NIO binding.

        :param slot_number: slot number
        :param port_number: port number
        :param nio: NIO instance to add to the slot/port
        """

        try:
            adapter = self._slots[slot_number]
        except IndexError:
            raise DynamipsError('Slot {slot_number} does not exist on router "{name}"'.format(name=self._name,
                                                                                              slot_number=slot_number))

        if adapter is None:
            raise DynamipsError("Adapter is missing in slot {slot_number}".format(slot_number=slot_number))

        if not adapter.port_exists(port_number):
            raise DynamipsError("Port {port_number} does not exist in adapter {adapter}".format(adapter=adapter,
                                                                                                port_number=port_number))

        try:
            yield from self._hypervisor.send('vm slot_add_nio_binding "{name}" {slot_number} {port_number} {nio}'.format(name=self._name,
                                                                                                                         slot_number=slot_number,
                                                                                                                         port_number=port_number,
                                                                                                                         nio=nio))
        except DynamipsError:
            # in case of error try to remove and add the nio binding
            yield from self._hypervisor.send('vm slot_remove_nio_binding "{name}" {slot_number} {port_number}'.format(name=self._name,
                                                                                                                      slot_number=slot_number,
                                                                                                                      port_number=port_number))
            yield from self._hypervisor.send('vm slot_add_nio_binding "{name}" {slot_number} {port_number} {nio}'.format(name=self._name,
                                                                                                                         slot_number=slot_number,
                                                                                                                         port_number=port_number,
                                                                                                                         nio=nio))

        log.info('Router "{name}" [{id}]: NIO {nio_name} bound to port {slot_number}/{port_number}'.format(name=self._name,
                                                                                                           id=self._id,
                                                                                                           nio_name=nio.name,
                                                                                                           slot_number=slot_number,
                                                                                                           port_number=port_number))

        yield from self.slot_enable_nio(slot_number, port_number)
        adapter.add_nio(port_number, nio)

    @asyncio.coroutine
    def slot_remove_nio_binding(self, slot_number, port_number):
        """
        Removes a slot NIO binding.

        :param slot_number: slot number
        :param port_number: port number

        :returns: removed NIO instance
        """

        try:
            adapter = self._slots[slot_number]
        except IndexError:
            raise DynamipsError('Slot {slot_number} does not exist on router "{name}"'.format(name=self._name,
                                                                                              slot_number=slot_number))

        if adapter is None:
            raise DynamipsError("Adapter is missing in slot {slot_number}".format(slot_number=slot_number))

        if not adapter.port_exists(port_number):
            raise DynamipsError("Port {port_number} does not exist in adapter {adapter}".format(adapter=adapter,
                                                                                                port_number=port_number))

        yield from self.slot_disable_nio(slot_number, port_number)
        yield from self._hypervisor.send('vm slot_remove_nio_binding "{name}" {slot_number} {port_number}'.format(name=self._name,
                                                                                                                  slot_number=slot_number,
                                                                                                                  port_number=port_number))

        nio = adapter.get_nio(port_number)
        if nio is None:
            return
        if isinstance(nio, NIOUDP):
            self.manager.port_manager.release_udp_port(nio.lport, self._project)
        adapter.remove_nio(port_number)

        log.info('Router "{name}" [{id}]: NIO {nio_name} removed from port {slot_number}/{port_number}'.format(name=self._name,
                                                                                                               id=self._id,
                                                                                                               nio_name=nio.name,
                                                                                                               slot_number=slot_number,
                                                                                                               port_number=port_number))

        return nio

    @asyncio.coroutine
    def slot_enable_nio(self, slot_number, port_number):
        """
        Enables a slot NIO binding.

        :param slot_number: slot number
        :param port_number: port number
        """

        is_running = yield from self.is_running()
        if is_running:  # running router
            yield from self._hypervisor.send('vm slot_enable_nio "{name}" {slot_number} {port_number}'.format(name=self._name,
                                                                                                              slot_number=slot_number,
                                                                                                              port_number=port_number))

            log.info('Router "{name}" [{id}]: NIO enabled on port {slot_number}/{port_number}'.format(name=self._name,
                                                                                                      id=self._id,
                                                                                                      slot_number=slot_number,
                                                                                                      port_number=port_number))

    @asyncio.coroutine
    def slot_disable_nio(self, slot_number, port_number):
        """
        Disables a slot NIO binding.

        :param slot_number: slot number
        :param port_number: port number
        """

        is_running = yield from self.is_running()
        if is_running:  # running router
            yield from self._hypervisor.send('vm slot_disable_nio "{name}" {slot_number} {port_number}'.format(name=self._name,
                                                                                                               slot_number=slot_number,
                                                                                                               port_number=port_number))

            log.info('Router "{name}" [{id}]: NIO disabled on port {slot_number}/{port_number}'.format(name=self._name,
                                                                                                       id=self._id,
                                                                                                       slot_number=slot_number,
                                                                                                       port_number=port_number))

    @asyncio.coroutine
    def start_capture(self, slot_number, port_number, output_file, data_link_type="DLT_EN10MB"):
        """
        Starts a packet capture.

        :param slot_number: slot number
        :param port_number: port number
        :param output_file: PCAP destination file for the capture
        :param data_link_type: PCAP data link type (DLT_*), default is DLT_EN10MB
        """

        try:
            open(output_file, 'w+').close()
        except OSError as e:
            raise DynamipsError('Can not write capture to "{}": {}'.format(output_file, str(e)))

        try:
            adapter = self._slots[slot_number]
        except IndexError:
            raise DynamipsError('Slot {slot_number} does not exist on router "{name}"'.format(name=self._name,
                                                                                              slot_number=slot_number))
        if not adapter.port_exists(port_number):
            raise DynamipsError("Port {port_number} does not exist in adapter {adapter}".format(adapter=adapter,
                                                                                                port_number=port_number))

        data_link_type = data_link_type.lower()
        if data_link_type.startswith("dlt_"):
            data_link_type = data_link_type[4:]

        nio = adapter.get_nio(port_number)

        if not nio:
            raise DynamipsError("Port {slot_number}/{port_number} is not connected".format(slot_number=slot_number,
                                                                                           port_number=port_number))

        if nio.input_filter[0] is not None and nio.output_filter[0] is not None:
            raise DynamipsError("Port {port_number} has already a filter applied on {adapter}".format(adapter=adapter,
                                                                                                      port_number=port_number))

        yield from nio.bind_filter("both", "capture")
        yield from nio.setup_filter("both", '{} "{}"'.format(data_link_type, output_file))

        log.info('Router "{name}" [{id}]: starting packet capture on port {slot_number}/{port_number}'.format(name=self._name,
                                                                                                              id=self._id,
                                                                                                              nio_name=nio.name,
                                                                                                              slot_number=slot_number,
                                                                                                              port_number=port_number))

    @asyncio.coroutine
    def stop_capture(self, slot_number, port_number):
        """
        Stops a packet capture.

        :param slot_number: slot number
        :param port_number: port number
        """

        try:
            adapter = self._slots[slot_number]
        except IndexError:
            raise DynamipsError('Slot {slot_number} does not exist on router "{name}"'.format(name=self._name,
                                                                                              slot_number=slot_number))
        if not adapter.port_exists(port_number):
            raise DynamipsError("Port {port_number} does not exist in adapter {adapter}".format(adapter=adapter,
                                                                                                port_number=port_number))

        nio = adapter.get_nio(port_number)

        if not nio:
            raise DynamipsError("Port {slot_number}/{port_number} is not connected".format(slot_number=slot_number,
                                                                                           port_number=port_number))

        yield from nio.unbind_filter("both")

        log.info('Router "{name}" [{id}]: stopping packet capture on port {slot_number}/{port_number}'.format(name=self._name,
                                                                                                              id=self._id,
                                                                                                              nio_name=nio.name,
                                                                                                              slot_number=slot_number,
                                                                                                              port_number=port_number))

    def _create_slots(self, numslots):
        """
        Creates the appropriate number of slots for this router.

        :param numslots: number of slots to create
        """

        self._slots = numslots * [None]

    @property
    def slots(self):
        """
        Returns the slots for this router.

        :return: slot list
        """

        return self._slots

    @asyncio.coroutine
    def set_name(self, new_name):
        """
        Renames this router.

        :param new_name: new name string
        """

<<<<<<< HEAD
        # change the hostname in the startup-config
        startup_config_path = os.path.join(self._working_directory, "configs", "i{}_startup-config.cfg".format(self._dynamips_id))
        if os.path.isfile(startup_config_path):
            try:
                with open(startup_config_path, "r+", encoding="utf-8", errors="replace") as f:
                    old_config = f.read()
                    new_config = old_config.replace(self.name, new_name)
                    f.seek(0)
                    f.write(new_config)
            except OSError as e:
                raise DynamipsError("Could not amend the configuration {}: {}".format(startup_config_path, e))
=======
        if self._startup_config:
            # change the hostname in the startup-config
            startup_config_path = os.path.join(self._working_directory, "configs", "i{}_startup-config.cfg".format(self._dynamips_id))
            if os.path.isfile(startup_config_path):
                try:
                    with open(startup_config_path, "r+", encoding="utf-8", errors="replace") as f:
                        old_config = f.read()
                        new_config = re.sub(r"^hostname .+$", "hostname " + new_name, old_config, flags=re.MULTILINE)
                        f.seek(0)
                        self._startup_config_content = new_config
                        f.write(new_config)
                except OSError as e:
                    raise DynamipsError("Could not amend the configuration {}: {}".format(startup_config_path, e))
>>>>>>> 39106ac3

        # change the hostname in the private-config
        private_config_path = os.path.join(self._working_directory, "configs", "i{}_private-config.cfg".format(self._dynamips_id))
        if os.path.isfile(private_config_path):
            try:
                with open(private_config_path, "r+", encoding="utf-8", errors="replace") as f:
                    old_config = f.read()
                    new_config = old_config.replace(self.name, new_name)
                    f.seek(0)
                    f.write(new_config)
            except OSError as e:
                raise DynamipsError("Could not amend the configuration {}: {}".format(private_config_path, e))

        yield from self._hypervisor.send('vm rename "{name}" "{new_name}"'.format(name=self._name, new_name=new_name))
        log.info('Router "{name}" [{id}]: renamed to "{new_name}"'.format(name=self._name, id=self._id, new_name=new_name))
        self._name = new_name

    @asyncio.coroutine
<<<<<<< HEAD
=======
    def set_configs(self, startup_config, private_config=''):
        """
        Sets the config files that are pushed to startup-config and
        private-config in NVRAM when the instance is started.

        :param startup_config: path to statup-config file
        :param private_config: path to private-config file
        (keep existing data when if an empty string)
        """

        startup_config = startup_config.replace("\\", '/')
        private_config = private_config.replace("\\", '/')

        if self._startup_config != startup_config or self._private_config != private_config:
            self._startup_config = startup_config
            self._private_config = private_config

            if private_config:
                private_config_path = os.path.join(self._working_directory, private_config)
                try:
                    if not os.path.getsize(private_config_path):
                        # an empty private-config can prevent a router to boot.
                        private_config = ''
                        self._private_config_content = ""
                    else:
                        with open(private_config_path) as f:
                            self._private_config_content = f.read()
                except OSError as e:
                    raise DynamipsError("Cannot access the private-config {}: {}".format(private_config_path, e))

            try:
                startup_config_path = os.path.join(self._working_directory, startup_config)
                if os.path.exists(startup_config_path):
                    with open(startup_config_path) as f:
                        self._startup_config_content = f.read()
                else:
                    self._startup_config_content = ''
            except OSError as e:
                raise DynamipsError("Cannot access the startup-config {}: {}".format(startup_config_path, e))

            yield from self._hypervisor.send('vm set_config "{name}" "{startup}" "{private}"'.format(name=self._name,
                                                                                                     startup=startup_config,
                                                                                                     private=private_config))

            log.info('Router "{name}" [{id}]: has a new startup-config set: "{startup}"'.format(name=self._name,
                                                                                                id=self._id,
                                                                                                startup=startup_config))

            if private_config:
                log.info('Router "{name}" [{id}]: has a new private-config set: "{private}"'.format(name=self._name,
                                                                                                    id=self._id,
                                                                                                    private=private_config))

    @asyncio.coroutine
>>>>>>> 39106ac3
    def extract_config(self):
        """
        Gets the contents of the config files
        startup-config and private-config from NVRAM.

        :returns: tuple (startup-config, private-config) base64 encoded
        """

        try:
            reply = yield from self._hypervisor.send('vm extract_config "{}"'.format(self._name))
        except DynamipsError:
            # for some reason Dynamips gets frozen when it does not find the magic number in the NVRAM file.
            return None, None
        reply = reply[0].rsplit(' ', 2)[-2:]
        startup_config = reply[0][1:-1]  # get statup-config and remove single quotes
        private_config = reply[1][1:-1]  # get private-config and remove single quotes
        return startup_config, private_config

    @asyncio.coroutine
    def save_configs(self):
        """
        Saves the startup-config and private-config to files.
        """

        try:
            config_path = os.path.join(self._working_directory, "configs")
            os.makedirs(config_path, exist_ok=True)
        except OSError as e:
            raise DynamipsError("Could could not create configuration directory {}: {}".format(config_path, e))

        startup_config_base64, private_config_base64 = yield from self.extract_config()
        if startup_config_base64:
            startup_config = os.path.join("configs", "i{}_startup-config.cfg".format(self._dynamips_id))
            try:
                config = base64.b64decode(startup_config_base64).decode("utf-8", errors="replace")
                config = "!\n" + config.replace("\r", "")
                config_path = os.path.join(self._working_directory, startup_config)
                with open(config_path, "wb") as f:
                    log.info("saving startup-config to {}".format(startup_config))
                    f.write(config.encode("utf-8"))
            except (binascii.Error, OSError) as e:
                raise DynamipsError("Could not save the startup configuration {}: {}".format(config_path, e))

        if private_config_base64 and base64.b64decode(private_config_base64) != b'\nkerberos password \nend\n':
            private_config = os.path.join("configs", "i{}_private-config.cfg".format(self._dynamips_id))
            try:
                config = base64.b64decode(private_config_base64).decode("utf-8", errors="replace")
                config_path = os.path.join(self._working_directory, private_config)
                with open(config_path, "wb") as f:
                    log.info("saving private-config to {}".format(private_config))
                    f.write(config.encode("utf-8"))
            except (binascii.Error, OSError) as e:
                raise DynamipsError("Could not save the private configuration {}: {}".format(config_path, e))

    def delete(self):
        """
        Delete this VM (including all its files).
        """
        try:
            yield from wait_run_in_executor(shutil.rmtree, self._working_directory)
        except OSError as e:
            log.warn("Could not delete file {}".format(e))

        self.manager.release_dynamips_id(self._project.id, self._dynamips_id)

    @asyncio.coroutine
    def clean_delete(self):
        """
        Deletes this router & associated files (nvram, disks etc.)
        """

        yield from self._hypervisor.send('vm clean_delete "{}"'.format(self._name))
        self._hypervisor.devices.remove(self)
        try:
            yield from wait_run_in_executor(shutil.rmtree, self._working_directory)
        except OSError as e:
            log.warn("Could not delete file {}".format(e))
        log.info('Router "{name}" [{id}] has been deleted (including associated files)'.format(name=self._name, id=self._id))

    def _memory_files(self):
        return [
            os.path.join(self._working_directory, "{}_i{}_rom".format(self.platform, self.dynamips_id)),
            os.path.join(self._working_directory, "{}_i{}_nvram".format(self.platform, self.dynamips_id))
        ]<|MERGE_RESOLUTION|>--- conflicted
+++ resolved
@@ -1469,33 +1469,17 @@
         :param new_name: new name string
         """
 
-<<<<<<< HEAD
         # change the hostname in the startup-config
         startup_config_path = os.path.join(self._working_directory, "configs", "i{}_startup-config.cfg".format(self._dynamips_id))
         if os.path.isfile(startup_config_path):
             try:
                 with open(startup_config_path, "r+", encoding="utf-8", errors="replace") as f:
                     old_config = f.read()
-                    new_config = old_config.replace(self.name, new_name)
+                    new_config = re.sub(r"^hostname .+$", "hostname " + new_name, old_config, flags=re.MULTILINE)
                     f.seek(0)
                     f.write(new_config)
             except OSError as e:
                 raise DynamipsError("Could not amend the configuration {}: {}".format(startup_config_path, e))
-=======
-        if self._startup_config:
-            # change the hostname in the startup-config
-            startup_config_path = os.path.join(self._working_directory, "configs", "i{}_startup-config.cfg".format(self._dynamips_id))
-            if os.path.isfile(startup_config_path):
-                try:
-                    with open(startup_config_path, "r+", encoding="utf-8", errors="replace") as f:
-                        old_config = f.read()
-                        new_config = re.sub(r"^hostname .+$", "hostname " + new_name, old_config, flags=re.MULTILINE)
-                        f.seek(0)
-                        self._startup_config_content = new_config
-                        f.write(new_config)
-                except OSError as e:
-                    raise DynamipsError("Could not amend the configuration {}: {}".format(startup_config_path, e))
->>>>>>> 39106ac3
 
         # change the hostname in the private-config
         private_config_path = os.path.join(self._working_directory, "configs", "i{}_private-config.cfg".format(self._dynamips_id))
@@ -1514,63 +1498,6 @@
         self._name = new_name
 
     @asyncio.coroutine
-<<<<<<< HEAD
-=======
-    def set_configs(self, startup_config, private_config=''):
-        """
-        Sets the config files that are pushed to startup-config and
-        private-config in NVRAM when the instance is started.
-
-        :param startup_config: path to statup-config file
-        :param private_config: path to private-config file
-        (keep existing data when if an empty string)
-        """
-
-        startup_config = startup_config.replace("\\", '/')
-        private_config = private_config.replace("\\", '/')
-
-        if self._startup_config != startup_config or self._private_config != private_config:
-            self._startup_config = startup_config
-            self._private_config = private_config
-
-            if private_config:
-                private_config_path = os.path.join(self._working_directory, private_config)
-                try:
-                    if not os.path.getsize(private_config_path):
-                        # an empty private-config can prevent a router to boot.
-                        private_config = ''
-                        self._private_config_content = ""
-                    else:
-                        with open(private_config_path) as f:
-                            self._private_config_content = f.read()
-                except OSError as e:
-                    raise DynamipsError("Cannot access the private-config {}: {}".format(private_config_path, e))
-
-            try:
-                startup_config_path = os.path.join(self._working_directory, startup_config)
-                if os.path.exists(startup_config_path):
-                    with open(startup_config_path) as f:
-                        self._startup_config_content = f.read()
-                else:
-                    self._startup_config_content = ''
-            except OSError as e:
-                raise DynamipsError("Cannot access the startup-config {}: {}".format(startup_config_path, e))
-
-            yield from self._hypervisor.send('vm set_config "{name}" "{startup}" "{private}"'.format(name=self._name,
-                                                                                                     startup=startup_config,
-                                                                                                     private=private_config))
-
-            log.info('Router "{name}" [{id}]: has a new startup-config set: "{startup}"'.format(name=self._name,
-                                                                                                id=self._id,
-                                                                                                startup=startup_config))
-
-            if private_config:
-                log.info('Router "{name}" [{id}]: has a new private-config set: "{private}"'.format(name=self._name,
-                                                                                                    id=self._id,
-                                                                                                    private=private_config))
-
-    @asyncio.coroutine
->>>>>>> 39106ac3
     def extract_config(self):
         """
         Gets the contents of the config files
