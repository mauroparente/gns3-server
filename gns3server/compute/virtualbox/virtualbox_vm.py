# -*- coding: utf-8 -*-
#
# Copyright (C) 2014 GNS3 Technologies Inc.
#
# This program is free software: you can redistribute it and/or modify
# it under the terms of the GNU General Public License as published by
# the Free Software Foundation, either version 3 of the License, or
# (at your option) any later version.
#
# This program is distributed in the hope that it will be useful,
# but WITHOUT ANY WARRANTY; without even the implied warranty of
# MERCHANTABILITY or FITNESS FOR A PARTICULAR PURPOSE.  See the
# GNU General Public License for more details.
#
# You should have received a copy of the GNU General Public License
# along with this program.  If not, see <http://www.gnu.org/licenses/>.

"""
VirtualBox VM instance.
"""

import re
import os
import sys
import json
<<<<<<< HEAD
=======
import uuid
import shlex
import shutil
import socket
>>>>>>> 273a7114
import asyncio
import tempfile
import xml.etree.ElementTree as ET

from gns3server.utils import parse_version
from gns3server.utils.asyncio.telnet_server import AsyncioTelnetServer
from gns3server.utils.asyncio.serial import asyncio_open_serial
from gns3server.utils.asyncio import locked_coroutine
from gns3server.compute.virtualbox.virtualbox_error import VirtualBoxError
from gns3server.compute.nios.nio_udp import NIOUDP
from gns3server.compute.adapters.ethernet_adapter import EthernetAdapter
from gns3server.compute.base_node import BaseNode

if sys.platform.startswith('win'):
    import msvcrt
    import win32file

import logging
log = logging.getLogger(__name__)


class VirtualBoxVM(BaseNode):

    """
    VirtualBox VM implementation.
    """

    def __init__(self, name, node_id, project, manager, vmname, linked_clone=False, console=None, adapters=0):

        super().__init__(name, node_id, project, manager, console=console, linked_clone=linked_clone, console_type="telnet")

        self._maximum_adapters = 8
        self._system_properties = {}
        self._telnet_server = None
        self._local_udp_tunnels = {}

        # VirtualBox settings
        self._adapters = adapters
        self._ethernet_adapters = {}
        self._headless = False
        self._acpi_shutdown = False
        self._vmname = vmname
        self._use_any_adapter = False
        self._ram = 0
        self._adapter_type = "Intel PRO/1000 MT Desktop (82540EM)"

    def __json__(self):

        json = {"name": self.name,
                "node_id": self.id,
                "console": self.console,
                "console_type": self.console_type,
                "project_id": self.project.id,
                "vmname": self.vmname,
                "headless": self.headless,
                "acpi_shutdown": self.acpi_shutdown,
                "adapters": self._adapters,
                "adapter_type": self.adapter_type,
                "ram": self.ram,
                "status": self.status,
                "use_any_adapter": self.use_any_adapter,
                "linked_clone": self.linked_clone}
        if self.linked_clone:
            json["node_directory"] = self.working_dir
        else:
            json["node_directory"] = None
        return json

    @asyncio.coroutine
    def _get_system_properties(self):

        properties = yield from self.manager.execute("list", ["systemproperties"])
        for prop in properties:
            try:
                name, value = prop.split(':', 1)
            except ValueError:
                continue
            self._system_properties[name.strip()] = value.strip()

    @asyncio.coroutine
    def _get_vm_state(self):
        """
        Returns the VM state (e.g. running, paused etc.)

        :returns: state (string)
        """

        results = yield from self.manager.execute("showvminfo", [self._vmname, "--machinereadable"])
        for info in results:
            if '=' in info:
                name, value = info.split('=', 1)
                if name == "VMState":
                    return value.strip('"')
        raise VirtualBoxError("Could not get VM state for {}".format(self._vmname))

    @asyncio.coroutine
    def _control_vm(self, params):
        """
        Change setting in this VM when running.

        :param params: params to use with sub-command controlvm

        :returns: result of the command.
        """

        args = shlex.split(params)
        result = yield from self.manager.execute("controlvm", [self._vmname] + args)
        return result

    @asyncio.coroutine
    def _modify_vm(self, params):
        """
        Change setting in this VM when not running.

        :param params: params to use with sub-command modifyvm
        """

        args = shlex.split(params)
        yield from self.manager.execute("modifyvm", [self._vmname] + args)

    @asyncio.coroutine
    def _check_duplicate_linked_clone(self):
        """
        Without linked clone two VM using the same image can't run
        at the same time.

        To avoid issue like false detection when a project close
        and another open we try multiple times.
        """
        trial = 0

        while True:
            found = False
            for node in self.manager.nodes:
                if node != self and node.vmname == self.vmname:
                    found = True
                    if node.project != self.project:
                        if trial >= 30:
                            raise VirtualBoxError("Sorry a node without the linked clone setting enabled can only be used once on your server.\n{} is already used by {} in project {}".format(self.vmname, node.name, self.project.name))
                    else:
                        if trial >= 5:
                            raise VirtualBoxError("Sorry a node without the linked clone setting enabled can only be used once on your server.\n{} is already used by {} in this project".format(self.vmname, node.name))
            if not found:
                return
            trial += 1
            yield from asyncio.sleep(1)

    @asyncio.coroutine
    def create(self):
        if not self.linked_clone:
            yield from self._check_duplicate_linked_clone()

        yield from self._get_system_properties()
        if "API version" not in self._system_properties:
            raise VirtualBoxError("Can't access to VirtualBox API version:\n{}".format(self._system_properties))
        if parse_version(self._system_properties["API version"]) < parse_version("4_3"):
            raise VirtualBoxError("The VirtualBox API version is lower than 4.3")
        log.info("VirtualBox VM '{name}' [{id}] created".format(name=self.name, id=self.id))

        if self.linked_clone:
            if self.id and os.path.isdir(os.path.join(self.working_dir, self._vmname)):
                self._patch_vm_uuid()
                yield from self.manager.execute("registervm", [self._linked_vbox_file()])
                yield from self._reattach_linked_hdds()
            else:
                yield from self._create_linked_clone()

        if self._adapters:
            yield from self.set_adapters(self._adapters)

        vm_info = yield from self._get_vm_info()
        if "memory" in vm_info:
            self._ram = int(vm_info["memory"])

    def _linked_vbox_file(self):
        return os.path.join(self.working_dir, self._vmname, self._vmname + ".vbox")

    def _patch_vm_uuid(self):
        """
        Fix the VM uuid in the case of linked clone
        """
        if os.path.exists(self._linked_vbox_file()):
            tree = ET.parse(self._linked_vbox_file())
            machine = tree.getroot().find("{http://www.virtualbox.org/}Machine")
            if machine is not None and machine.get("uuid") != "{" + self.id + "}":

                for image in tree.getroot().findall("{http://www.virtualbox.org/}Image"):
                    currentSnapshot = machine.get("currentSnapshot")
                    if currentSnapshot:
                        newSnapshot = re.sub("\{.*\}", "{" + str(uuid.uuid4()) + "}", currentSnapshot)
                    shutil.move(os.path.join(self.working_dir, self._vmname, "Snapshots", currentSnapshot) + ".vdi",
                                os.path.join(self.working_dir, self._vmname, "Snapshots", newSnapshot) + ".vdi")
                    image.set("uuid", newSnapshot)

                machine.set("uuid", "{" + self.id + "}")
                tree.write(self._linked_vbox_file())

    @asyncio.coroutine
    def check_hw_virtualization(self):
        """
        Returns either hardware virtualization is activated or not.

        :returns: boolean
        """

        vm_info = yield from self._get_vm_info()
        if "hwvirtex" in vm_info and vm_info["hwvirtex"] == "on":
            return True
        return False

    @asyncio.coroutine
    def start(self):
        """
        Starts this VirtualBox VM.
        """

        if self.status == "started":
            return

        # resume the VM if it is paused
        vm_state = yield from self._get_vm_state()
        if vm_state == "paused":
            yield from self.resume()
            return

        # VM must be powered off to start it
        if vm_state != "poweroff":
            raise VirtualBoxError("VirtualBox VM not powered off")

        yield from self._set_network_options()
        yield from self._set_serial_console()

        # check if there is enough RAM to run
        self.check_available_ram(self.ram)

        args = [self._vmname]
        if self._headless:
            args.extend(["--type", "headless"])
        result = yield from self.manager.execute("startvm", args)
        self.status = "started"
        log.info("VirtualBox VM '{name}' [{id}] started".format(name=self.name, id=self.id))
        log.debug("Start result: {}".format(result))

        # add a guest property to let the VM know about the GNS3 name
        yield from self.manager.execute("guestproperty", ["set", self._vmname, "NameInGNS3", self.name])
        # add a guest property to let the VM know about the GNS3 project directory
        yield from self.manager.execute("guestproperty", ["set", self._vmname, "ProjectDirInGNS3", self.working_dir])

        if self.use_ubridge:
            yield from self._start_ubridge()
            for adapter_number in range(0, self._adapters):
                nio = self._ethernet_adapters[adapter_number].get_nio(0)
                if nio:
                    yield from self._add_ubridge_udp_connection("VBOX-{}-{}".format(self._id, adapter_number),
                                                                self._local_udp_tunnels[adapter_number][1],
                                                                nio)

        yield from self._start_console()

        if (yield from self.check_hw_virtualization()):
            self._hw_virtualization = True

    @locked_coroutine
    def stop(self):
        """
        Stops this VirtualBox VM.
        """

        self._hw_virtualization = False
        yield from self._stop_ubridge()
        yield from self._stop_remote_console()
        vm_state = yield from self._get_vm_state()
        if vm_state == "running" or vm_state == "paused" or vm_state == "stuck":
            if self.acpi_shutdown:
                # use ACPI to shutdown the VM
                result = yield from self._control_vm("acpipowerbutton")
                trial = 0
                while True:
                    vm_state = yield from self._get_vm_state()
                    if vm_state == "poweroff":
                        break
                    yield from asyncio.sleep(1)
                    trial += 1
                    if trial >= 120:
                        yield from self._control_vm("poweroff")
                        break
                self.status = "stopped"
                log.debug("ACPI shutdown result: {}".format(result))
            else:
                # power off the VM
                result = yield from self._control_vm("poweroff")
                self.status = "stopped"
                log.debug("Stop result: {}".format(result))

            log.info("VirtualBox VM '{name}' [{id}] stopped".format(name=self.name, id=self.id))
            yield from asyncio.sleep(0.5)  # give some time for VirtualBox to unlock the VM
            try:
                # deactivate the first serial port
                yield from self._modify_vm("--uart1 off")
            except VirtualBoxError as e:
                log.warn("Could not deactivate the first serial port: {}".format(e))

            for adapter_number in range(0, self._adapters):
                nio = self._ethernet_adapters[adapter_number].get_nio(0)
                if nio:
                    yield from self._modify_vm("--nictrace{} off".format(adapter_number + 1))
                    yield from self._modify_vm("--cableconnected{} off".format(adapter_number + 1))
                    yield from self._modify_vm("--nic{} null".format(adapter_number + 1))
        yield from super().stop()

    @asyncio.coroutine
    def suspend(self):
        """
        Suspends this VirtualBox VM.
        """

        vm_state = yield from self._get_vm_state()
        if vm_state == "running":
            yield from self._control_vm("pause")
            self.status = "suspended"
            log.info("VirtualBox VM '{name}' [{id}] suspended".format(name=self.name, id=self.id))
        else:
            log.warn("VirtualBox VM '{name}' [{id}] cannot be suspended, current state: {state}".format(name=self.name,
                                                                                                        id=self.id,
                                                                                                        state=vm_state))

    @asyncio.coroutine
    def resume(self):
        """
        Resumes this VirtualBox VM.
        """

        yield from self._control_vm("resume")
        self.status = "started"
        log.info("VirtualBox VM '{name}' [{id}] resumed".format(name=self.name, id=self.id))

    @asyncio.coroutine
    def reload(self):
        """
        Reloads this VirtualBox VM.
        """

        result = yield from self._control_vm("reset")
        log.info("VirtualBox VM '{name}' [{id}] reloaded".format(name=self.name, id=self.id))
        log.debug("Reload result: {}".format(result))

    @asyncio.coroutine
    def _get_all_hdd_files(self):

        hdds = []
        properties = yield from self.manager.execute("list", ["hdds"])
        for prop in properties:
            try:
                name, value = prop.split(':', 1)
            except ValueError:
                continue
            if name.strip() == "Location":
                hdds.append(value.strip())
        return hdds

    @asyncio.coroutine
    def _reattach_linked_hdds(self):
        """
        Reattach linked cloned hard disks.
        """

        hdd_info_file = os.path.join(self.working_dir, self._vmname, "hdd_info.json")
        try:
            with open(hdd_info_file, "r", encoding="utf-8") as f:
                hdd_table = json.load(f)
        except (ValueError, OSError) as e:
            # The VM has never be started
            return

        for hdd_info in hdd_table:
            hdd_file = os.path.join(self.working_dir, self._vmname, "Snapshots", hdd_info["hdd"])
            if os.path.exists(hdd_file):
                log.info("VirtualBox VM '{name}' [{id}] attaching HDD {controller} {port} {device} {medium}".format(name=self.name,
                                                                                                                    id=self.id,
                                                                                                                    controller=hdd_info["controller"],
                                                                                                                    port=hdd_info["port"],
                                                                                                                    device=hdd_info["device"],
                                                                                                                    medium=hdd_file))

                try:
                    yield from self._storage_attach('--storagectl "{}" --port {} --device {} --type hdd --medium "{}"'.format(hdd_info["controller"],
                                                                                                                              hdd_info["port"],
                                                                                                                              hdd_info["device"],
                                                                                                                              hdd_file))

                except VirtualBoxError as e:
                    log.warn("VirtualBox VM '{name}' [{id}] error reattaching HDD {controller} {port} {device} {medium}: {error}".format(name=self.name,
                                                                                                                                         id=self.id,
                                                                                                                                         controller=hdd_info["controller"],
                                                                                                                                         port=hdd_info["port"],
                                                                                                                                         device=hdd_info["device"],
                                                                                                                                         medium=hdd_file,
                                                                                                                                         error=e))
                    continue

    @asyncio.coroutine
    def save_linked_hdds_info(self):
        """
        Save linked cloned hard disks information.

        :returns: disk table information
        """

        hdd_table = []
        if self.linked_clone:
            if os.path.exists(self.working_dir):
                hdd_files = yield from self._get_all_hdd_files()
                vm_info = yield from self._get_vm_info()
                for entry, value in vm_info.items():
                    match = re.search("^([\s\w]+)\-(\d)\-(\d)$", entry)  # match Controller-PortNumber-DeviceNumber entry
                    if match:
                        controller = match.group(1)
                        port = match.group(2)
                        device = match.group(3)
                        if value in hdd_files and os.path.exists(os.path.join(self.working_dir, self._vmname, "Snapshots", os.path.basename(value))):
                            log.info("VirtualBox VM '{name}' [{id}] detaching HDD {controller} {port} {device}".format(name=self.name,
                                                                                                                       id=self.id,
                                                                                                                       controller=controller,
                                                                                                                       port=port,
                                                                                                                       device=device))
                            hdd_table.append(
                                {
                                    "hdd": os.path.basename(value),
                                    "controller": controller,
                                    "port": port,
                                    "device": device,
                                }
                            )

            if hdd_table:
                try:
                    hdd_info_file = os.path.join(self.working_dir, self._vmname, "hdd_info.json")
                    with open(hdd_info_file, "w", encoding="utf-8") as f:
                        json.dump(hdd_table, f, indent=4)
                except OSError as e:
                    log.warning("VirtualBox VM '{name}' [{id}] could not write HHD info file: {error}".format(name=self.name,
                                                                                                              id=self.id,
                                                                                                              error=e.strerror))

        return hdd_table

    @asyncio.coroutine
    def close(self):
        """
        Closes this VirtualBox VM.
        """

        if self._closed:
            # VM is already closed
            return

        if not (yield from super().close()):
            return False

        log.debug("VirtualBox VM '{name}' [{id}] is closing".format(name=self.name, id=self.id))
        if self._console:
            self._manager.port_manager.release_tcp_port(self._console, self._project)
            self._console = None

        for adapter in self._ethernet_adapters.values():
            if adapter is not None:
                for nio in adapter.ports.values():
                    if nio and isinstance(nio, NIOUDP):
                        self.manager.port_manager.release_udp_port(nio.lport, self._project)

        for udp_tunnel in self._local_udp_tunnels.values():
            self.manager.port_manager.release_udp_port(udp_tunnel[0].lport, self._project)
            self.manager.port_manager.release_udp_port(udp_tunnel[1].lport, self._project)
        self._local_udp_tunnels = {}

        self.acpi_shutdown = False
        yield from self.stop()

        if self.linked_clone:
            hdd_table = yield from self.save_linked_hdds_info()
            for hdd in hdd_table.copy():
                log.info("VirtualBox VM '{name}' [{id}] detaching HDD {controller} {port} {device}".format(name=self.name,
                                                                                                           id=self.id,
                                                                                                           controller=hdd["controller"],
                                                                                                           port=hdd["port"],
                                                                                                           device=hdd["device"]))
                try:
                    yield from self._storage_attach('--storagectl "{}" --port {} --device {} --type hdd --medium none'.format(hdd["controller"],
                                                                                                                              hdd["port"],
                                                                                                                              hdd["device"]))
                except VirtualBoxError as e:
                    log.warn("VirtualBox VM '{name}' [{id}] error detaching HDD {controller} {port} {device}: {error}".format(name=self.name,
                                                                                                                              id=self.id,
                                                                                                                              controller=hdd["controller"],
                                                                                                                              port=hdd["port"],
                                                                                                                              device=hdd["device"],
                                                                                                                              error=e))
                    continue

            log.info("VirtualBox VM '{name}' [{id}] unregistering".format(name=self.name, id=self.id))
            yield from self.manager.execute("unregistervm", [self._name])

        log.info("VirtualBox VM '{name}' [{id}] closed".format(name=self.name, id=self.id))
        self._closed = True

    @property
    def headless(self):
        """
        Returns either the VM will start in headless mode

        :returns: boolean
        """

        return self._headless

    @headless.setter
    def headless(self, headless):
        """
        Sets either the VM will start in headless mode

        :param headless: boolean
        """

        if headless:
            log.info("VirtualBox VM '{name}' [{id}] has enabled the headless mode".format(name=self.name, id=self.id))
        else:
            log.info("VirtualBox VM '{name}' [{id}] has disabled the headless mode".format(name=self.name, id=self.id))
        self._headless = headless

    @property
    def acpi_shutdown(self):
        """
        Returns either the VM will use ACPI shutdown

        :returns: boolean
        """

        return self._acpi_shutdown

    @acpi_shutdown.setter
    def acpi_shutdown(self, acpi_shutdown):
        """
        Sets either the VM will use ACPI shutdown

        :param acpi_shutdown: boolean
        """

        if acpi_shutdown:
            log.info("VirtualBox VM '{name}' [{id}] has enabled the ACPI shutdown mode".format(name=self.name, id=self.id))
        else:
            log.info("VirtualBox VM '{name}' [{id}] has disabled the ACPI shutdown mode".format(name=self.name, id=self.id))
        self._acpi_shutdown = acpi_shutdown

    @property
    def ram(self):
        """
        Returns the amount of RAM allocated to this VirtualBox VM.

        :returns: amount RAM in MB (integer)
        """

        return self._ram

    @asyncio.coroutine
    def set_ram(self, ram):
        """
        Set the amount of RAM allocated to this VirtualBox VM.

        :param ram: amount RAM in MB (integer)
        """

        if ram == 0:
            return

        yield from self._modify_vm('--memory {}'.format(ram))

        log.info("VirtualBox VM '{name}' [{id}] has set amount of RAM to {ram}".format(name=self.name, id=self.id, ram=ram))
        self._ram = ram

    @property
    def vmname(self):
        """
        Returns the VirtualBox VM name.

        :returns: VirtualBox VM name
        """

        return self._vmname

    @asyncio.coroutine
    def set_vmname(self, vmname):
        """
        Renames the VirtualBox VM.

        :param vmname: VirtualBox VM name
        """

        if vmname == self._vmname:
            return

        if self.linked_clone:
            if self.status == "started":
                raise VirtualBoxError("You can't change the name of running VM {}".format(self._name))
            # We can't rename a VM to name that already exists
            vms = yield from self.manager.list_vms(allow_clone=True)
            if vmname in [vm["vmname"] for vm in vms]:
                raise VirtualBoxError("You can't change the name to {} it's already use in VirtualBox".format(vmname))
            yield from self._modify_vm('--name "{}"'.format(vmname))

        log.info("VirtualBox VM '{name}' [{id}] has set the VM name to '{vmname}'".format(name=self.name, id=self.id, vmname=vmname))
        self._vmname = vmname

    @property
    def adapters(self):
        """
        Returns the number of adapters configured for this VirtualBox VM.

        :returns: number of adapters
        """

        return self._adapters

    @asyncio.coroutine
    def set_adapters(self, adapters):
        """
        Sets the number of Ethernet adapters for this VirtualBox VM instance.

        :param adapters: number of adapters
        """

        # check for the maximum adapters supported by the VM
        self._maximum_adapters = yield from self._get_maximum_supported_adapters()
        if adapters > self._maximum_adapters:
            raise VirtualBoxError("Number of adapters above the maximum supported of {}".format(self._maximum_adapters))

        self._ethernet_adapters.clear()
        for adapter_number in range(0, adapters):
            self._ethernet_adapters[adapter_number] = EthernetAdapter()

        self._adapters = len(self._ethernet_adapters)
        log.info("VirtualBox VM '{name}' [{id}] has changed the number of Ethernet adapters to {adapters}".format(name=self.name,
                                                                                                                  id=self.id,
                                                                                                                  adapters=adapters))

    @property
    def use_any_adapter(self):
        """
        Returns either GNS3 can use any VirtualBox adapter on this instance.

        :returns: boolean
        """

        return self._use_any_adapter

    @use_any_adapter.setter
    def use_any_adapter(self, use_any_adapter):
        """
        Allows GNS3 to use any VirtualBox adapter on this instance.

        :param use_any_adapter: boolean
        """

        if use_any_adapter:
            log.info("VirtualBox VM '{name}' [{id}] is allowed to use any adapter".format(name=self.name, id=self.id))
        else:
            log.info("VirtualBox VM '{name}' [{id}] is not allowed to use any adapter".format(name=self.name, id=self.id))
        self._use_any_adapter = use_any_adapter

    @property
    def adapter_type(self):
        """
        Returns the adapter type for this VirtualBox VM instance.

        :returns: adapter type (string)
        """

        return self._adapter_type

    @adapter_type.setter
    def adapter_type(self, adapter_type):
        """
        Sets the adapter type for this VirtualBox VM instance.

        :param adapter_type: adapter type (string)
        """

        self._adapter_type = adapter_type
        log.info("VirtualBox VM '{name}' [{id}]: adapter type changed to {adapter_type}".format(name=self.name,
                                                                                                id=self.id,
                                                                                                adapter_type=adapter_type))

    @asyncio.coroutine
    def _get_vm_info(self):
        """
        Returns this VM info.

        :returns: dict of info
        """

        vm_info = {}
        results = yield from self.manager.execute("showvminfo", [self._vmname, "--machinereadable"])
        for info in results:
            try:
                name, value = info.split('=', 1)
            except ValueError:
                continue
            vm_info[name.strip('"')] = value.strip('"')
        return vm_info

    @asyncio.coroutine
    def _get_maximum_supported_adapters(self):
        """
        Returns the maximum adapters supported by this VM.

        :returns: maximum number of supported adapters (int)
        """

        # check the maximum number of adapters supported by the VM
        vm_info = yield from self._get_vm_info()
        maximum_adapters = 8
        if "chipset" in vm_info:
            chipset = vm_info["chipset"]
            if chipset == "ich9":
                maximum_adapters = int(self._system_properties["Maximum ICH9 Network Adapter count"])
        return maximum_adapters

    def _get_pipe_name(self):
        """
        Returns the pipe name to create a serial connection.

        :returns: pipe path (string)
        """

        if sys.platform.startswith("win"):
            pipe_name = r"\\.\pipe\gns3_vbox\{}".format(self.id)
        else:
            pipe_name = os.path.join(tempfile.gettempdir(), "gns3_vbox", "{}".format(self.id))
            try:
                os.makedirs(os.path.dirname(pipe_name), exist_ok=True)
            except OSError as e:
                raise VirtualBoxError("Could not create the VirtualBox pipe directory: {}".format(e))
        return pipe_name

    @asyncio.coroutine
    def _set_serial_console(self):
        """
        Configures the first serial port to allow a serial console connection.
        """

        # activate the first serial port
        yield from self._modify_vm("--uart1 0x3F8 4")

        # set server mode with a pipe on the first serial port
        pipe_name = self._get_pipe_name()
        args = [self._vmname, "--uartmode1", "server", pipe_name]
        yield from self.manager.execute("modifyvm", args)

    @asyncio.coroutine
    def _storage_attach(self, params):
        """
        Change storage medium in this VM.

        :param params: params to use with sub-command storageattach
        """

        args = shlex.split(params)
        yield from self.manager.execute("storageattach", [self._vmname] + args)

    @asyncio.coroutine
    def _get_nic_attachements(self, maximum_adapters):
        """
        Returns NIC attachements.

        :param maximum_adapters: maximum number of supported adapters
        :returns: list of adapters with their Attachment setting (NAT, bridged etc.)
        """

        nics = []
        vm_info = yield from self._get_vm_info()
        for adapter_number in range(0, maximum_adapters):
            entry = "nic{}".format(adapter_number + 1)
            if entry in vm_info:
                value = vm_info[entry]
                nics.append(value.lower())
            else:
                nics.append(None)
        return nics

    @asyncio.coroutine
    def _set_network_options(self):
        """
        Configures network options.
        """

        nic_attachments = yield from self._get_nic_attachements(self._maximum_adapters)
        for adapter_number in range(0, self._adapters):
            attachment = nic_attachments[adapter_number]
            if attachment == "null":
                # disconnect the cable if no backend is attached.
                yield from self._modify_vm("--cableconnected{} off".format(adapter_number + 1))
            if attachment == "none":
                # set the backend to null to avoid a difference in the number of interfaces in the Guest.
                yield from self._modify_vm("--nic{} null".format(adapter_number + 1))
                yield from self._modify_vm("--cableconnected{} off".format(adapter_number + 1))

            if self.use_ubridge:
                # use a local UDP tunnel to connect to uBridge instead
                if adapter_number not in self._local_udp_tunnels:
                    self._local_udp_tunnels[adapter_number] = self._create_local_udp_tunnel()
                nio = self._local_udp_tunnels[adapter_number][0]
            else:
                nio = self._ethernet_adapters[adapter_number].get_nio(0)

            if nio:
                if not self._use_any_adapter and attachment not in ("none", "null", "generic"):
                    raise VirtualBoxError("Attachment ({}) already configured on adapter {}. "
                                          "Please set it to 'Not attached' to allow GNS3 to use it.".format(attachment,
                                                                                                            adapter_number + 1))

                yield from self._modify_vm("--nictrace{} off".format(adapter_number + 1))
                vbox_adapter_type = "82540EM"
                if self._adapter_type == "PCnet-PCI II (Am79C970A)":
                    vbox_adapter_type = "Am79C970A"
                if self._adapter_type == "PCNet-FAST III (Am79C973)":
                    vbox_adapter_type = "Am79C973"
                if self._adapter_type == "Intel PRO/1000 MT Desktop (82540EM)":
                    vbox_adapter_type = "82540EM"
                if self._adapter_type == "Intel PRO/1000 T Server (82543GC)":
                    vbox_adapter_type = "82543GC"
                if self._adapter_type == "Intel PRO/1000 MT Server (82545EM)":
                    vbox_adapter_type = "82545EM"
                if self._adapter_type == "Paravirtualized Network (virtio-net)":
                    vbox_adapter_type = "virtio"
                args = [self._vmname, "--nictype{}".format(adapter_number + 1), vbox_adapter_type]
                yield from self.manager.execute("modifyvm", args)

                if isinstance(nio, NIOUDP):
                    log.debug("setting UDP params on adapter {}".format(adapter_number))
                    yield from self._modify_vm("--nic{} generic".format(adapter_number + 1))
                    yield from self._modify_vm("--nicgenericdrv{} UDPTunnel".format(adapter_number + 1))
                    yield from self._modify_vm("--nicproperty{} sport={}".format(adapter_number + 1, nio.lport))
                    yield from self._modify_vm("--nicproperty{} dest={}".format(adapter_number + 1, nio.rhost))
                    yield from self._modify_vm("--nicproperty{} dport={}".format(adapter_number + 1, nio.rport))
                    yield from self._modify_vm("--cableconnected{} on".format(adapter_number + 1))

                if nio.capturing:
                    yield from self._modify_vm("--nictrace{} on".format(adapter_number + 1))
                    yield from self._modify_vm('--nictracefile{} "{}"'.format(adapter_number + 1, nio.pcap_output_file))

                if self.use_ubridge and not self._ethernet_adapters[adapter_number].get_nio(0):
                    yield from self._modify_vm("--cableconnected{} off".format(adapter_number + 1))

        for adapter_number in range(self._adapters, self._maximum_adapters):
            log.debug("disabling remaining adapter {}".format(adapter_number))
            yield from self._modify_vm("--nic{} none".format(adapter_number + 1))

    @asyncio.coroutine
    def _create_linked_clone(self):
        """
        Creates a new linked clone.
        """

        gns3_snapshot_exists = False
        vm_info = yield from self._get_vm_info()
        for entry, value in vm_info.items():
            if entry.startswith("SnapshotName") and value == "GNS3 Linked Base for clones":
                gns3_snapshot_exists = True

        if not gns3_snapshot_exists:
            result = yield from self.manager.execute("snapshot", [self._vmname, "take", "GNS3 Linked Base for clones"])
            log.debug("GNS3 snapshot created: {}".format(result))

        args = [self._vmname,
                "--snapshot",
                "GNS3 Linked Base for clones",
                "--options",
                "link",
                "--name",
                self.name,
                "--basefolder",
                self.working_dir,
                "--register"]

        result = yield from self.manager.execute("clonevm", args)
        log.debug("VirtualBox VM: {} cloned".format(result))

        self._vmname = self._name
        yield from self.manager.execute("setextradata", [self._vmname, "GNS3/Clone", "yes"])

        # We create a reset snapshot in order to simplify life of user who want to rollback their VM
        # Warning: Do not document this it's seem buggy we keep it because Raizo students use it.
        try:
            args = [self._vmname, "take", "reset"]
            result = yield from self.manager.execute("snapshot", args)
            log.debug("Snapshot 'reset' created: {}".format(result))
        # It seem sometimes this failed due to internal race condition of Vbox
        # we have no real explanation of this.
        except VirtualBoxError:
            log.warn("Snapshot 'reset' not created")

        os.makedirs(os.path.join(self.working_dir, self._vmname), exist_ok=True)

    @asyncio.coroutine
    def _start_console(self):
        """
        Starts remote console support for this VM.
        """
        self._remote_pipe = yield from asyncio_open_serial(self._get_pipe_name())
        server = AsyncioTelnetServer(reader=self._remote_pipe,
                                     writer=self._remote_pipe,
                                     binary=True,
                                     echo=True)
        self._telnet_server = yield from asyncio.start_server(server.run, self._manager.port_manager.console_host, self.console)

    @asyncio.coroutine
    def _stop_remote_console(self):
        """
        Stops remote console support for this VM.
        """
        if self._telnet_server:
            self._telnet_server.close()
            yield from self._telnet_server.wait_closed()
            self._remote_pipe.close()
            self._telnet_server = None

    @asyncio.coroutine
    def adapter_add_nio_binding(self, adapter_number, nio):
        """
        Adds an adapter NIO binding.

        :param adapter_number: adapter number
        :param nio: NIO instance to add to the slot/port
        """

        try:
            adapter = self._ethernet_adapters[adapter_number]
        except KeyError:
            raise VirtualBoxError("Adapter {adapter_number} doesn't exist on VirtualBox VM '{name}'".format(name=self.name,
                                                                                                            adapter_number=adapter_number))

        if self.ubridge:
            yield from self._add_ubridge_udp_connection("VBOX-{}-{}".format(self._id, adapter_number),
                                                        self._local_udp_tunnels[adapter_number][1],
                                                        nio)
            yield from self._control_vm("setlinkstate{} on".format(adapter_number + 1))
        else:
            vm_state = yield from self._get_vm_state()
            if vm_state == "running":
                if isinstance(nio, NIOUDP):
                    # dynamically configure an UDP tunnel on the VirtualBox adapter
                    yield from self._control_vm("nic{} generic UDPTunnel".format(adapter_number + 1))
                    yield from self._control_vm("nicproperty{} sport={}".format(adapter_number + 1, nio.lport))
                    yield from self._control_vm("nicproperty{} dest={}".format(adapter_number + 1, nio.rhost))
                    yield from self._control_vm("nicproperty{} dport={}".format(adapter_number + 1, nio.rport))
                    yield from self._control_vm("setlinkstate{} on".format(adapter_number + 1))

                    # check if the UDP tunnel has been correctly set
                    vm_info = yield from self._get_vm_info()
                    generic_driver_number = "generic{}".format(adapter_number + 1)
                    if generic_driver_number not in vm_info and vm_info[generic_driver_number] != "UDPTunnel":
                        log.warning("UDP tunnel has not been set on nic: {}".format(adapter_number + 1))
                        self.project.emit("log.warning", {"message": "UDP tunnel has not been set on nic: {}".format(adapter_number + 1)})

        adapter.add_nio(0, nio)
        log.info("VirtualBox VM '{name}' [{id}]: {nio} added to adapter {adapter_number}".format(name=self.name,
                                                                                                 id=self.id,
                                                                                                 nio=nio,
                                                                                                 adapter_number=adapter_number))

    @asyncio.coroutine
    def adapter_remove_nio_binding(self, adapter_number):
        """
        Removes an adapter NIO binding.

        :param adapter_number: adapter number

        :returns: NIO instance
        """

        try:
            adapter = self._ethernet_adapters[adapter_number]
        except KeyError:
            raise VirtualBoxError("Adapter {adapter_number} doesn't exist on VirtualBox VM '{name}'".format(name=self.name,
                                                                                                            adapter_number=adapter_number))

        if self.ubridge:
            yield from self._ubridge_send("bridge delete {name}".format(name="VBOX-{}-{}".format(self._id, adapter_number)))
            vm_state = yield from self._get_vm_state()
            if vm_state == "running":
                yield from self._control_vm("setlinkstate{} off".format(adapter_number + 1))
        else:
            vm_state = yield from self._get_vm_state()
            if vm_state == "running":
                # dynamically disable the VirtualBox adapter
                yield from self._control_vm("setlinkstate{} off".format(adapter_number + 1))
                yield from self._control_vm("nic{} null".format(adapter_number + 1))

        nio = adapter.get_nio(0)
        if isinstance(nio, NIOUDP):
            self.manager.port_manager.release_udp_port(nio.lport, self._project)
        adapter.remove_nio(0)

        log.info("VirtualBox VM '{name}' [{id}]: {nio} removed from adapter {adapter_number}".format(name=self.name,
                                                                                                     id=self.id,
                                                                                                     nio=nio,
                                                                                                     adapter_number=adapter_number))
        return nio

    @asyncio.coroutine
    def start_capture(self, adapter_number, output_file):
        """
        Starts a packet capture.

        :param adapter_number: adapter number
        :param output_file: PCAP destination file for the capture
        """

        try:
            adapter = self._ethernet_adapters[adapter_number]
        except KeyError:
            raise VirtualBoxError("Adapter {adapter_number} doesn't exist on VirtualBox VM '{name}'".format(name=self.name,
                                                                                                            adapter_number=adapter_number))

        if not self.use_ubridge:
            vm_state = yield from self._get_vm_state()
            if vm_state == "running" or vm_state == "paused" or vm_state == "stuck":
                raise VirtualBoxError("Sorry, packet capturing on a started VirtualBox VM is not supported without using uBridge")

        nio = adapter.get_nio(0)

        if not nio:
            raise VirtualBoxError("Adapter {} is not connected".format(adapter_number))

        if nio.capturing:
            raise VirtualBoxError("Packet capture is already activated on adapter {adapter_number}".format(adapter_number=adapter_number))

        nio.startPacketCapture(output_file)

        if self.ubridge:
            yield from self._ubridge_send('bridge start_capture {name} "{output_file}"'.format(name="VBOX-{}-{}".format(self._id, adapter_number),
                                                                                               output_file=output_file))

        log.info("VirtualBox VM '{name}' [{id}]: starting packet capture on adapter {adapter_number}".format(name=self.name,
                                                                                                             id=self.id,
                                                                                                             adapter_number=adapter_number))

    def stop_capture(self, adapter_number):
        """
        Stops a packet capture.

        :param adapter_number: adapter number
        """

        try:
            adapter = self._ethernet_adapters[adapter_number]
        except KeyError:
            raise VirtualBoxError("Adapter {adapter_number} doesn't exist on VirtualBox VM '{name}'".format(name=self.name,
                                                                                                            adapter_number=adapter_number))

        nio = adapter.get_nio(0)

        if not nio:
            raise VirtualBoxError("Adapter {} is not connected".format(adapter_number))

        nio.stopPacketCapture()

        if self.ubridge:
            yield from self._ubridge_send('bridge stop_capture {name}'.format(name="VBOX-{}-{}".format(self._id, adapter_number)))

        log.info("VirtualBox VM '{name}' [{id}]: stopping packet capture on adapter {adapter_number}".format(name=self.name,
                                                                                                             id=self.id,
                                                                                                             adapter_number=adapter_number))<|MERGE_RESOLUTION|>--- conflicted
+++ resolved
@@ -23,13 +23,10 @@
 import os
 import sys
 import json
-<<<<<<< HEAD
-=======
 import uuid
 import shlex
 import shutil
 import socket
->>>>>>> 273a7114
 import asyncio
 import tempfile
 import xml.etree.ElementTree as ET
