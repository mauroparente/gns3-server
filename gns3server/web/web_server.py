# -*- coding: utf-8 -*-
#
# Copyright (C) 2015 GNS3 Technologies Inc.
#
# This program is free software: you can redistribute it and/or modify
# it under the terms of the GNU General Public License as published by
# the Free Software Foundation, either version 3 of the License, or
# (at your option) any later version.
#
# This program is distributed in the hope that it will be useful,
# but WITHOUT ANY WARRANTY; without even the implied warranty of
# MERCHANTABILITY or FITNESS FOR A PARTICULAR PURPOSE.  See the
# GNU General Public License for more details.
#
# You should have received a copy of the GNU General Public License
# along with this program.  If not, see <http://www.gnu.org/licenses/>.

"""
Set up and run the server.
"""

import os
import sys
import signal
import socket
import json
import ipaddress
import asyncio
import threading
import aiohttp
import aiohttp_cors
import functools
import time
import atexit

from .route import Route
from .request_handler import RequestHandler
from ..config import Config
from ..compute import MODULES
from ..compute.port_manager import PortManager
from ..controller import Controller
from ..version import __version__


# do not delete this import
import gns3server.handlers

import logging
log = logging.getLogger(__name__)


class WebServer:

    def __init__(self, host, port):

        self._host = host
        self._port = port
        self._loop = None
        self._handler = None
        self._start_time = time.time()
        self._port_manager = PortManager(host)

    @staticmethod
    def instance(host=None, port=None):
        """
        Singleton to return only one instance of Server.

        :returns: instance of Server
        """

        if not hasattr(WebServer, "_instance") or WebServer._instance is None:
            assert host is not None
            assert port is not None
            WebServer._instance = WebServer(host, port)
        return WebServer._instance

    @asyncio.coroutine
    def _run_application(self, handler, ssl_context=None):

        try:
            server = yield from self._loop.create_server(handler, self._host, self._port, ssl=ssl_context)
        except OSError as e:
            log.critical("Could not start the server: {}".format(e))
            self._loop.stop()
            return
        return server

    @asyncio.coroutine
    def shutdown_server(self):
        """
        Cleanly shutdown the server.
        """


        if self._handler:
            yield from self._handler.finish_connections()
            self._handler = None

        if Config.instance().get_section_config("Server").getboolean("controller"):
            yield from Controller.instance().close()

        for module in MODULES:
            log.debug("Unloading module {}".format(module.__name__))
            m = module.instance()
            yield from m.unload()

        if self._port_manager.tcp_ports:
            log.warning("TCP ports are still used {}".format(self._port_manager.tcp_ports))

        if self._port_manager.udp_ports:
            log.warning("UDP ports are still used {}".format(self._port_manager.udp_ports))

        for task in asyncio.Task.all_tasks():
            task.cancel()

        self._loop.stop()


    def _signal_handling(self):

        def signal_handler(signame, *args):
            log.warning("Server has got signal {}, exiting...".format(signame))
            asyncio.async(self.shutdown_server())

        signals = ["SIGTERM", "SIGINT"]
        if sys.platform.startswith("win"):
            signals.extend(["SIGBREAK"])
        else:
            signals.extend(["SIGHUP", "SIGQUIT"])

        for signal_name in signals:
            callback = functools.partial(signal_handler, signal_name)
            if sys.platform.startswith("win"):
                # add_signal_handler() is not yet supported on Windows
                signal.signal(getattr(signal, signal_name), callback)
            else:
                self._loop.add_signal_handler(getattr(signal, signal_name), callback)

    def _create_ssl_context(self, server_config):

        import ssl
        ssl_context = ssl.SSLContext(ssl.PROTOCOL_SSLv23)
        certfile = server_config["certfile"]
        certkey = server_config["certkey"]
        try:
            ssl_context.load_cert_chain(certfile, certkey)
        except FileNotFoundError:
            log.critical("Could not find the SSL certfile or certkey")
            raise SystemExit
        except ssl.SSLError as e:
            log.critical("SSL error: {}".format(e))
            raise SystemExit
        log.info("SSL is enabled")
        return ssl_context

    @asyncio.coroutine
    def start_shell(self):
        try:
            from ptpython.repl import embed
        except ImportError:
            log.error("Unable to start a shell: the ptpython module must be installed!")
            return
        yield from embed(globals(), locals(), return_asyncio_coroutine=True, patch_stdout=True)

    def _exit_handling(self):
        """
        Makes sure the asyncio loop is closed.
        """

        def close_asyncio_loop():
            loop = None
            try:
                loop = asyncio.get_event_loop()
            except AttributeError:
                pass
            if loop is not None:
                loop.close()

        atexit.register(close_asyncio_loop)

    def _udp_server_discovery(self):
        """
        UDP multicast and broadcast server discovery (Linux only)
        """

        import ctypes
        uint32_t = ctypes.c_uint32
        in_addr_t = uint32_t

        class in_addr(ctypes.Structure):
            _fields_ = [('s_addr', in_addr_t)]

        class in_pktinfo(ctypes.Structure):
            _fields_ = [('ipi_ifindex', ctypes.c_int),
                        ('ipi_spec_dst', in_addr),
                        ('ipi_addr', in_addr)]

        IP_PKTINFO = 8
        with socket.socket(socket.AF_INET, socket.SOCK_DGRAM) as sock:
            membership = socket.inet_aton("239.42.42.1") + socket.inet_aton("0.0.0.0")
            sock.setsockopt(socket.IPPROTO_IP, socket.IP_ADD_MEMBERSHIP, membership)
            sock.setsockopt(socket.SOL_SOCKET, socket.SO_REUSEADDR, 1)
            sock.setsockopt(socket.SOL_SOCKET, socket.SO_BROADCAST, 1)
            sock.setsockopt(socket.SOL_IP, IP_PKTINFO, 1)
            try:
                sock.bind(("", self._port))
            except OSError as e:
                log.error("UDP server discovery could not bind on port {}: {}".format(self._port, e))
                return

            log.info("UDP server discovery started on port {}".format(self._port))
            while self._loop.is_running():
                try:
                    data, ancdata, _, address = sock.recvmsg(255, socket.CMSG_LEN(255))
                except OSError as e:
                    log.error("Error while receiving UDP server discovery request: {}".format(e))
                    continue
                cmsg_level, cmsg_type, cmsg_data = ancdata[0]
                if cmsg_level == socket.SOL_IP and cmsg_type == IP_PKTINFO:
                    pktinfo = in_pktinfo.from_buffer_copy(cmsg_data)
                    request_address = ipaddress.IPv4Address(memoryview(pktinfo.ipi_addr).tobytes())
                    receiving_interface = socket.if_indextoname(pktinfo.ipi_ifindex)
                    log.debug("UDP server discovery request received on {} using {}".format(receiving_interface,
                                                                                            request_address))
                    local_address = ipaddress.IPv4Address(memoryview(pktinfo.ipi_spec_dst).tobytes())
                    if self._host != "0.0.0.0" and self._host != str(local_address):
                        log.debug("Ignoring UDP discovery request received on {} instead of {}".format(local_address,
                                                                                                       self._host))
                        continue
                    server_info = {"version": __version__,
                                   "ip": str(local_address),
                                   "port": self._port}
                    data = json.dumps(server_info)
                    sock.sendto(data.encode(), address)
                    log.debug("Sent server info to {}:{} {}".format(address[0], address[1], data))
                time.sleep(1) # this is to prevent too many request to slow down the server
        log.debug("UDP server discovery stopped")

    def run(self):
        """
        Starts the server.
        """

        logger = logging.getLogger("asyncio")
        logger.setLevel(logging.ERROR)

        if sys.platform.startswith("win"):
            loop = asyncio.get_event_loop()
            # Add a periodic callback to give a chance to process signals on Windows
            # because asyncio.add_signal_handler() is not supported yet on that platform
            # otherwise the loop runs outside of signal module's ability to trap signals.

            def wakeup():
                loop.call_later(0.5, wakeup)
            loop.call_later(0.5, wakeup)
            asyncio.set_event_loop(loop)

        server_config = Config.instance().get_section_config("Server")

        ssl_context = None
        if server_config.getboolean("ssl"):
            if sys.platform.startswith("win"):
                log.critical("SSL mode is not supported on Windows")
                raise SystemExit
            ssl_context = self._create_ssl_context(server_config)

        self._loop = asyncio.get_event_loop()
        # Asyncio will raise error if coroutine is not called
        self._loop.set_debug(True)

        if server_config.getboolean("controller"):
            asyncio.async(Controller.instance().load())

        for key, val in os.environ.items():
            log.debug("ENV %s=%s", key, val)

        app = aiohttp.web.Application()
        # Allow CORS for this domains
        cors = aiohttp_cors.setup(app, defaults={
            # Default web server for web gui dev
            "http://127.0.0.1:8080": aiohttp_cors.ResourceOptions(expose_headers="*", allow_headers="*"),
            "http://localhost:8080": aiohttp_cors.ResourceOptions(expose_headers="*", allow_headers="*"),
            "http://gns3.github.io": aiohttp_cors.ResourceOptions(expose_headers="*", allow_headers="*")
        })
        for method, route, handler in Route.get_routes():
            log.debug("Adding route: {} {}".format(method, route))
            cors.add(app.router.add_route(method, route, handler))
        for module in MODULES:
            log.debug("Loading module {}".format(module.__name__))
            m = module.instance()
            m.port_manager = self._port_manager

        log.info("Starting server on {}:{}".format(self._host, self._port))
        self._handler = app.make_handler(handler=RequestHandler)
        server = self._run_application(self._handler, ssl_context)
        self._loop.run_until_complete(server)
        self._signal_handling()
        self._exit_handling()

        if server_config.getboolean("shell"):
            asyncio.async(self.start_shell())

<<<<<<< HEAD
        if sys.platform.startswith("linux"):
           # UDP discovery is only supported on Linux
           udp_server_discovery = threading.Thread(target=self._udp_server_discovery, daemon=True)
           udp_server_discovery.start()
=======
        if sys.platform.startswith("linux") and server_config.getboolean("udp_discovery"):
           # UDP discovery is only supported on Linux
           self._loop.run_in_executor(None, self._udp_server_discovery)
>>>>>>> c66ef9d2

        try:
            self._loop.run_forever()
        except TypeError as e:
            # This is to ignore an asyncio.windows_events exception
            # on Windows when the process gets the SIGBREAK signal
            # TypeError: async() takes 1 positional argument but 3 were given
            log.warning("TypeError exception in the loop {}".format(e))
        finally:

            if self._handler and self._loop.is_running():
                self._loop.run_until_complete(self._handler.finish_connections())
            server.close()
            if self._loop.is_running():
                self._loop.run_until_complete(app.finish())<|MERGE_RESOLUTION|>--- conflicted
+++ resolved
@@ -59,6 +59,7 @@
         self._handler = None
         self._start_time = time.time()
         self._port_manager = PortManager(host)
+        self._running = False
 
     @staticmethod
     def instance(host=None, port=None):
@@ -91,7 +92,6 @@
         Cleanly shutdown the server.
         """
 
-
         if self._handler:
             yield from self._handler.finish_connections()
             self._handler = None
@@ -114,7 +114,6 @@
             task.cancel()
 
         self._loop.stop()
-
 
     def _signal_handling(self):
 
@@ -300,16 +299,10 @@
         if server_config.getboolean("shell"):
             asyncio.async(self.start_shell())
 
-<<<<<<< HEAD
-        if sys.platform.startswith("linux"):
+        if sys.platform.startswith("linux") and server_config.getboolean("udp_discovery"):
            # UDP discovery is only supported on Linux
            udp_server_discovery = threading.Thread(target=self._udp_server_discovery, daemon=True)
            udp_server_discovery.start()
-=======
-        if sys.platform.startswith("linux") and server_config.getboolean("udp_discovery"):
-           # UDP discovery is only supported on Linux
-           self._loop.run_in_executor(None, self._udp_server_discovery)
->>>>>>> c66ef9d2
 
         try:
             self._loop.run_forever()
