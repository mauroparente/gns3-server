--- conflicted
+++ resolved
@@ -23,10 +23,5 @@
 # or negative for a release candidate or beta (after the base version
 # number has been incremented)
 
-<<<<<<< HEAD
-__version__ = "1.4.0dev8"
-__version_info__ = (1, 4, 0, 8)
-=======
-__version__ = "1.3.11dev1"
-__version_info__ = (1, 3, 11, -99)
->>>>>>> 2a0f1586
+__version__ = "1.4.0.dev8"
+__version_info__ = (1, 4, 0, 8)