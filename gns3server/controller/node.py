#!/usr/bin/env python
#
# Copyright (C) 2016 GNS3 Technologies Inc.
#
# This program is free software: you can redistribute it and/or modify
# it under the terms of the GNU General Public License as published by
# the Free Software Foundation, either version 3 of the License, or
# (at your option) any later version.
#
# This program is distributed in the hope that it will be useful,
# but WITHOUT ANY WARRANTY; without even the implied warranty of
# MERCHANTABILITY or FITNESS FOR A PARTICULAR PURPOSE.  See the
# GNU General Public License for more details.
#
# You should have received a copy of the GNU General Public License
# along with this program.  If not, see <http://www.gnu.org/licenses/>.

import aiohttp
import asyncio
import html
import copy
import uuid
import os


from .compute import ComputeConflict, ComputeError
from .ports.port_factory import PortFactory, StandardPortFactory, DynamipsPortFactory
from ..utils.images import images_directories
from ..utils.qt import qt_font_to_style


import logging
log = logging.getLogger(__name__)


class Node:
    # This properties are used only on controller and are not forwarded to the compute
    CONTROLLER_ONLY_PROPERTIES = ["x", "y", "z", "width", "height", "symbol", "label", "console_host",
                                  "port_name_format", "first_port_name", "port_segment_size", "ports"]

    def __init__(self, project, compute, name, node_id=None, node_type=None, **kwargs):
        """
        :param project: Project of the node
        :param compute: Compute server where the server will run
        :param name: Node name
        :param node_id: UUID of the node (integer)
        :param node_type: Type of emulator
        :param kwargs: Node properties
        """

        assert node_type

        if node_id is None:
            self._id = str(uuid.uuid4())
        else:
            self._id = node_id

        self._project = project
        self._compute = compute
        self._node_type = node_type

        self._label = None
        self._links = set()
        self._name = None
        self.name = name
        self._console = None
        self._console_type = None
        self._properties = {}
        self._command_line = None
        self._node_directory = None
        self._status = "stopped"
        self._x = 0
        self._y = 0
        self._z = 0
        self._ports = None
        self._symbol = None
        if node_type == "iou":
            self._port_name_format = "Ethernet{segment0}/{port0}"
            self._port_by_adapter = 4
            self.port_segment_size = 4
        else:
            self._port_name_format = "Ethernet{0}"
            self._port_by_adapter = 1
            self._port_segment_size = 0
        self._first_port_name = None

        # This properties will be recompute
        ignore_properties = ("width", "height")

        # Update node properties with additional elements
        for prop in kwargs:
            if prop not in ignore_properties:
                try:
                    setattr(self, prop, kwargs[prop])
                except AttributeError as e:
                    log.critical("Can't set attribute %s", prop)
                    raise e

        if self._symbol is None:
            self.symbol = ":/symbols/computer.svg"

    @property
    def id(self):
        return self._id

    @property
    def status(self):
        return self._status

    @property
    def name(self):
        return self._name

    @name.setter
    def name(self, new_name):
        self._name = self._project.update_node_name(self, new_name)
        # The text in label need to be always the node name
        if self.label and self._label["text"] != self._name:
            self._label["text"] = self._name
            self._label["x"] = None  # Center text

    @property
    def node_type(self):
        return self._node_type

    @property
    def console(self):
        return self._console

    @console.setter
    def console(self, val):
        self._console = val

    @property
    def console_type(self):
        return self._console_type

    @console_type.setter
    def console_type(self, val):
        self._console_type = val

    @property
    def properties(self):
        return self._properties

    @properties.setter
    def properties(self, val):
        self._properties = val

    def _base_config_file_content(self, path):
        if not os.path.isabs(path):
            path = os.path.join(self.project.controller.configs_path(), path)
        try:
            with open(path) as f:
                return f.read()
        except (PermissionError, OSError):
            return None

    @property
    def project(self):
        return self._project

    @property
    def compute(self):
        return self._compute

    @property
    def host(self):
        """
        :returns: Domain or ip for console connection
        """
        return self._compute.host

    @property
    def ports(self):
        if self._ports is None:
            self._list_ports()
        return self._ports

    @property
    def x(self):
        return self._x

    @x.setter
    def x(self, val):
        self._x = val

    @property
    def y(self):
        return self._y

    @y.setter
    def y(self, val):
        self._y = val

    @property
    def z(self):
        return self._z

    @z.setter
    def z(self, val):
        self._z = val

    @property
    def width(self):
        return self._width

    @property
    def height(self):
        return self._height

    @property
    def symbol(self):
        return self._symbol

    @symbol.setter
    def symbol(self, val):
        if val is None:
            val = ":/symbols/computer.svg"

        # No abs path, fix them (bug of 1.X)
        if not val.startswith(":") and os.path.abspath(val):
            val = os.path.basename(val)

        self._symbol = val
        try:
            self._width, self._height, filetype = self._project.controller.symbols.get_size(val)
        # If symbol is invalid we replace it by default
        except (ValueError, OSError):
            self.symbol = ":/symbols/computer.svg"
        if self._label is None:
            # Apply to label user style or default
            try:
                style = qt_font_to_style(
                    self._project.controller.settings["GraphicsView"]["default_label_font"],
                    self._project.controller.settings["GraphicsView"]["default_label_color"])
            except KeyError:
                style = "font-size: 10;font-familly: Verdana"

            self._label = {
                "y": round(self._height / 2 + 10) * -1,
                "text": html.escape(self._name),
                "style": style,
                "x": None,  # None: mean the client should center it
                "rotation": 0
            }

    @property
    def label(self):
        return self._label

    @label.setter
    def label(self, val):
        # The text in label need to be always the node name
        val["text"] = self._name
        self._label = val

    @property
    def port_name_format(self):
        return self._port_name_format

    @port_name_format.setter
    def port_name_format(self, val):
        self._port_name_format = val

    @property
    def port_segment_size(self):
        return self._port_segment_size

    @port_segment_size.setter
    def port_segment_size(self, val):
        self._port_segment_size = val

    @property
    def first_port_name(self):
        return self._first_port_name

    @first_port_name.setter
    def first_port_name(self, val):
        self._first_port_name = val

    def add_link(self, link):
        """
        A link is connected to the node
        """
        self._links.add(link)

    def remove_link(self, link):
        """
        A link is connected to the node
        """
        self._links.remove(link)

    @property
    def link(self):
        return self._links

    @asyncio.coroutine
    def create(self):
        """
        Create the node on the compute server
        """
        data = self._node_data()
        data["node_id"] = self._id
        if self._node_type == "docker":
            timeout = None
        else:
            timeout = 120
        trial = 0
        while trial != 6:
            try:
                response = yield from self._compute.post("/projects/{}/{}/nodes".format(self._project.id, self._node_type), data=data, timeout=timeout)
            except ComputeConflict as e:
                if e.response.get("exception") == "ImageMissingError":
                    res = yield from self._upload_missing_image(self._node_type, e.response["image"])
                    if not res:
                        raise e
                else:
                    raise e
            else:
                yield from self.parse_node_response(response.json)
                return True
            trial += 1

    @asyncio.coroutine
    def update(self, **kwargs):
        """
        Update the node on the compute server

        :param kwargs: Node properties
        """

        # When updating properties used only on controller we don't need to call the compute
        update_compute = False

        old_json = self.__json__()

        compute_properties = None
        # Update node properties with additional elements
        for prop in kwargs:
            if getattr(self, prop) != kwargs[prop]:
                if prop not in self.CONTROLLER_ONLY_PROPERTIES:
                    update_compute = True

                # We update properties on the compute and wait for the anwser from the compute node
                if prop == "properties":
                    compute_properties = kwargs[prop]
                else:
                    setattr(self, prop, kwargs[prop])

        self._list_ports()
        # We send notif only if object has changed
        if old_json != self.__json__():
            self.project.controller.notification.emit("node.updated", self.__json__())
        if update_compute:
            data = self._node_data(properties=compute_properties)
            response = yield from self.put(None, data=data)
            yield from self.parse_node_response(response.json)
        self.project.dump()

    @asyncio.coroutine
    def parse_node_response(self, response):
        """
        Update the object with the remote node object
        """
        for key, value in response.items():
            if key == "console":
                self._console = value
            elif key == "node_directory":
                self._node_directory = value
            elif key == "command_line":
                self._command_line = value
            elif key == "status":
                self._status = value
            elif key == "console_type":
                self._console_type = value
            elif key == "name":
                self.name = value
            elif key in ["node_id", "project_id", "console_host",
                         "startup_config_content",
                         "private_config_content",
                         "startup_script"]:
                if key in self._properties:
                    del self._properties[key]
            else:
                self._properties[key] = value
        self._list_ports()
        for link in self._links:
            yield from link.node_updated(self)

    def _node_data(self, properties=None):
        """
        Prepare node data to send to the remote controller

        :param properties: If properties is None use actual property otherwise use the parameter
        """
        if properties:
            data = copy.copy(properties)
        else:
            data = copy.copy(self._properties)
            # We replace the startup script name by the content of the file
            mapping = {
                "base_script_file": "startup_script",
                "startup_config": "startup_config_content",
                "private_config": "private_config_content",
            }
            for k, v in mapping.items():
                if k in list(self._properties.keys()):
                    data[v] = self._base_config_file_content(self._properties[k])
                    del data[k]
                    del self._properties[k]  # We send the file only one time
        data["name"] = self._name
        if self._console:
            # console is optional for builtin nodes
            data["console"] = self._console
        if self._console_type:
            data["console_type"] = self._console_type

        # None properties are not be send. Because it can mean the emulator doesn't support it
        for key in list(data.keys()):
            if data[key] is None or data[key] is {} or key in self.CONTROLLER_ONLY_PROPERTIES:
                del data[key]
        return data

    @asyncio.coroutine
    def destroy(self):
        yield from self.delete()

    @asyncio.coroutine
    def start(self):
        """
        Start a node
        """
        try:
            # For IOU we need to send the licence everytime
            if self.node_type == "iou":
                try:
                    licence = self._project.controller.settings["IOU"]["iourc_content"]
                except KeyError:
                    raise aiohttp.web.HTTPConflict(text="IOU licence is not configured")
                yield from self.post("/start", timeout=240, data={"iourc_content": licence})
            else:
                yield from self.post("/start", timeout=240)
        except asyncio.TimeoutError:
            raise aiohttp.web.HTTPRequestTimeout(text="Timeout when starting {}".format(self._name))

    @asyncio.coroutine
    def stop(self):
        """
        Stop a node
        """
        try:
            yield from self.post("/stop", timeout=240, dont_connect=True)
        # We don't care if a node is down at this step
        except (ComputeError, aiohttp.errors.ClientHttpProcessingError, aiohttp.web.HTTPError):
            pass
        except asyncio.TimeoutError:
            raise aiohttp.web.HTTPRequestTimeout(text="Timeout when stopping {}".format(self._name))

    @asyncio.coroutine
    def suspend(self):
        """
        Suspend a node
        """
        try:
            yield from self.post("/suspend", timeout=240)
        except asyncio.TimeoutError:
            raise aiohttp.web.HTTPRequestTimeout(text="Timeout when reloading {}".format(self._name))

    @asyncio.coroutine
    def reload(self):
        """
        Suspend a node
        """
        try:
            yield from self.post("/reload", timeout=240)
        except asyncio.TimeoutError:
            raise aiohttp.web.HTTPRequestTimeout(text="Timeout when reloading {}".format(self._name))

    @asyncio.coroutine
    def post(self, path, data=None, **kwargs):
        """
        HTTP post on the node
        """
        if data:
            return (yield from self._compute.post("/projects/{}/{}/nodes/{}{}".format(self._project.id, self._node_type, self._id, path), data=data, **kwargs))
        else:
            return (yield from self._compute.post("/projects/{}/{}/nodes/{}{}".format(self._project.id, self._node_type, self._id, path), **kwargs))

    @asyncio.coroutine
    def put(self, path, data=None, **kwargs):
        """
        HTTP post on the node
        """
        if path is None:
            path = "/projects/{}/{}/nodes/{}".format(self._project.id, self._node_type, self._id)
        else:
            path = "/projects/{}/{}/nodes/{}{}".format(self._project.id, self._node_type, self._id, path)
        if data:
            return (yield from self._compute.put(path, data=data, **kwargs))
        else:
            return (yield from self._compute.put(path, **kwargs))

    @asyncio.coroutine
    def delete(self, path=None, **kwargs):
        """
        HTTP post on the node
        """
        if path is None:
            return (yield from self._compute.delete("/projects/{}/{}/nodes/{}".format(self._project.id, self._node_type, self._id), **kwargs))
        else:
            return (yield from self._compute.delete("/projects/{}/{}/nodes/{}{}".format(self._project.id, self._node_type, self._id, path), **kwargs))

    @asyncio.coroutine
    def _upload_missing_image(self, type, img):
        """
        Search an image on local computer and upload it to remote compute
        if the image exists
        """
        for directory in images_directories(type):
            image = os.path.join(directory, img)
            if os.path.exists(image):
                self.project.controller.notification.emit("log.info", {"message": "Uploading missing image {}".format(img)})
                with open(image, 'rb') as f:
                    yield from self._compute.post("/{}/images/{}".format(self._node_type, os.path.basename(img)), data=f, timeout=None)
                self.project.controller.notification.emit("log.info", {"message": "Upload finished for {}".format(img)})
                return True
        return False

    @asyncio.coroutine
    def dynamips_auto_idlepc(self):
        """
        Compute the idle PC for a dynamips node
        """
        return (yield from self._compute.get("/projects/{}/{}/nodes/{}/auto_idlepc".format(self._project.id, self._node_type, self._id), timeout=240)).json

    @asyncio.coroutine
    def dynamips_idlepc_proposals(self):
        """
        Compute a list of potential idle PC
        """
        return (yield from self._compute.get("/projects/{}/{}/nodes/{}/idlepc_proposals".format(self._project.id, self._node_type, self._id), timeout=240)).json

    def get_port(self, adapter_number, port_number):
        """
        Return the port for this adapter_number and port_number
        or raise an HTTPNotFound
        """
        for port in self.ports:
            if port.adapter_number == adapter_number and port.port_number == port_number:
                return port
        raise aiohttp.web.HTTPNotFound(text="Port {}/{} for {} not found".format(adapter_number, port_number, self.name))

    def _list_ports(self):
        """
        Generate the list of port display in the client
        if the compute has sent a list we return it (use by
        node where you can not personnalize the port naming).
        """
        self._ports = []
        # Some special cases
        if self._node_type == "atm_switch":
            atm_port = set()
            # Mapping is like {"1:0:100": "10:0:200"}
            for source, dest in self._properties["mappings"].items():
                atm_port.add(int(source.split(":")[0]))
                atm_port.add(int(dest.split(":")[0]))
            atm_port = sorted(atm_port)
            for port in atm_port:
                self._ports.append(PortFactory("{}".format(port), 0, 0, port, "atm"))
            return

        elif self._node_type == "frame_relay_switch":
            frame_relay_port = set()
            # Mapping is like {"1:101": "10:202"}
            for source, dest in self._properties["mappings"].items():
                frame_relay_port.add(int(source.split(":")[0]))
                frame_relay_port.add(int(dest.split(":")[0]))
            frame_relay_port = sorted(frame_relay_port)
            for port in frame_relay_port:
                self._ports.append(PortFactory("{}".format(port), 0, 0, port, "frame_relay"))
            return
        elif self._node_type == "dynamips":
            self._ports = DynamipsPortFactory(self._properties)
            return
<<<<<<< HEAD
        elif self._node_type in ("cloud", "nat", "host_only", "ethernet_switch", "ethernet_hub"):
=======
        elif self._node_type == "docker":
            for adapter_number in range(0, self._properties["adapters"]):
                self._ports.append(PortFactory("eth{}".format(adapter_number), 0, adapter_number, 0, "ethernet", short_name="eth{}".format(adapter_number)))
        elif self._node_type in ("ethernet_switch", "ethernet_hub"):
            # Basic node we don't want to have adapter number
            port_number = 0
            for port in self._properties["ports_mapping"]:
                self._ports.append(PortFactory(port["name"], 0, 0, port_number, "ethernet", short_name="e{}".format(port_number)))
                port_number += 1
        elif self._node_type in ("vpcs"):
            self._ports.append(PortFactory("Ethernet0", 0, 0, 0, "ethernet", short_name="e0"))
        elif self._node_type in ("cloud", "nat"):
>>>>>>> 273a7114
            port_number = 0
            for port in self._properties["ports_mapping"]:
                self._ports.append(PortFactory(port["name"], 0, 0, port_number, "ethernet", short_name=port["name"]))
                port_number += 1
        else:
            self._ports = StandardPortFactory(self._properties, self._port_by_adapter, self._first_port_name, self._port_name_format, self._port_segment_size)

    def __repr__(self):
        return "<gns3server.controller.Node {} {}>".format(self._node_type, self._name)

    def __eq__(self, other):
        if not isinstance(other, Node):
            return False
        return self.id == other.id and other.project.id == self.project.id

    def __json__(self, topology_dump=False):
        """
        :param topology_dump: Filter to keep only properties require for saving on disk
        """
        if topology_dump:
            return {
                "compute_id": str(self._compute.id),
                "node_id": self._id,
                "node_type": self._node_type,
                "name": self._name,
                "console": self._console,
                "console_type": self._console_type,
                "properties": self._properties,
                "label": self._label,
                "x": self._x,
                "y": self._y,
                "z": self._z,
                "width": self._width,
                "height": self._height,
                "symbol": self._symbol,
                "port_name_format": self._port_name_format,
                "port_segment_size": self._port_segment_size,
                "first_port_name": self._first_port_name
            }
        return {
            "compute_id": str(self._compute.id),
            "project_id": self._project.id,
            "node_id": self._id,
            "node_type": self._node_type,
            "node_directory": self._node_directory,
            "name": self._name,
            "console": self._console,
            "console_host": str(self._compute.console_host),
            "console_type": self._console_type,
            "command_line": self._command_line,
            "properties": self._properties,
            "status": self._status,
            "label": self._label,
            "x": self._x,
            "y": self._y,
            "z": self._z,
            "width": self._width,
            "height": self._height,
            "symbol": self._symbol,
            "port_name_format": self._port_name_format,
            "port_segment_size": self._port_segment_size,
            "first_port_name": self._first_port_name,
            "ports": [port.__json__() for port in self.ports]
        }<|MERGE_RESOLUTION|>--- conflicted
+++ resolved
@@ -583,9 +583,6 @@
         elif self._node_type == "dynamips":
             self._ports = DynamipsPortFactory(self._properties)
             return
-<<<<<<< HEAD
-        elif self._node_type in ("cloud", "nat", "host_only", "ethernet_switch", "ethernet_hub"):
-=======
         elif self._node_type == "docker":
             for adapter_number in range(0, self._properties["adapters"]):
                 self._ports.append(PortFactory("eth{}".format(adapter_number), 0, adapter_number, 0, "ethernet", short_name="eth{}".format(adapter_number)))
@@ -597,8 +594,7 @@
                 port_number += 1
         elif self._node_type in ("vpcs"):
             self._ports.append(PortFactory("Ethernet0", 0, 0, 0, "ethernet", short_name="e0"))
-        elif self._node_type in ("cloud", "nat"):
->>>>>>> 273a7114
+        elif self._node_type in ("cloud", "nat", "host_only"):
             port_number = 0
             for port in self._properties["ports_mapping"]:
                 self._ports.append(PortFactory(port["name"], 0, 0, port_number, "ethernet", short_name=port["name"]))
