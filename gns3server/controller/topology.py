#!/usr/bin/env python
#
# Copyright (C) 2016 GNS3 Technologies Inc.
#
# This program is free software: you can redistribute it and/or modify
# it under the terms of the GNU General Public License as published by
# the Free Software Foundation, either version 3 of the License, or
# (at your option) any later version.
#
# This program is distributed in the hope that it will be useful,
# but WITHOUT ANY WARRANTY; without even the implied warranty of
# MERCHANTABILITY or FITNESS FOR A PARTICULAR PURPOSE.  See the
# GNU General Public License for more details.
#
# You should have received a copy of the GNU General Public License
# along with this program.  If not, see <http://www.gnu.org/licenses/>.

import os
import json
import copy
import uuid
import glob
import shutil
import zipfile
import aiohttp
import jsonschema


from ..version import __version__
from ..schemas.topology import TOPOLOGY_SCHEMA
from ..schemas import dynamips_vm
from ..utils.qt import qt_font_to_style
from ..compute.dynamips import PLATFORMS_DEFAULT_RAM

import logging
log = logging.getLogger(__name__)


GNS3_FILE_FORMAT_REVISION = 8


def _check_topology_schema(topo):
    try:
        jsonschema.validate(topo, TOPOLOGY_SCHEMA)

        # Check the nodes property against compute schemas
        for node in topo["topology"].get("nodes", []):
            schema = None
            if node["node_type"] == "dynamips":
                schema = copy.deepcopy(dynamips_vm.VM_CREATE_SCHEMA)

            if schema:
                # Properties send to compute but in an other place in topology
                delete_properties = ["name", "node_id"]
                for prop in delete_properties:
                    del schema["properties"][prop]
                schema["required"] = [p for p in schema["required"] if p not in delete_properties]

                jsonschema.validate(node.get("properties", {}), schema)

    except jsonschema.ValidationError as e:
        error = "Invalid data in topology file: {} in schema: {}".format(
            e.message,
            json.dumps(e.schema))
        log.critical(error)
        raise aiohttp.web.HTTPConflict(text=error)


def project_to_topology(project):
    """
    :return: A dictionnary with the topology ready to dump to a .gns3
    """
    data = {
        "project_id": project.id,
        "name": project.name,
        "auto_start": project.auto_start,
        "auto_open": project.auto_open,
        "auto_close": project.auto_close,
        "scene_width": project.scene_width,
        "scene_height": project.scene_height,
        "topology": {
            "nodes": [],
            "links": [],
            "computes": [],
            "drawings": []
        },
        "type": "topology",
        "revision": GNS3_FILE_FORMAT_REVISION,
        "version": __version__
    }

    computes = set()
    for node in project.nodes.values():
        computes.add(node.compute)
        data["topology"]["nodes"].append(node.__json__(topology_dump=True))
    for link in project.links.values():
        data["topology"]["links"].append(link.__json__(topology_dump=True))
    for drawing in project.drawings.values():
        data["topology"]["drawings"].append(drawing.__json__(topology_dump=True))
    for compute in computes:
        if hasattr(compute, "__json__"):
            compute = compute.__json__(topology_dump=True)
            if compute["compute_id"] not in ("vm", "local", ):
                data["topology"]["computes"].append(compute)
    _check_topology_schema(data)
    return data


def load_topology(path):
    """
    Open a topology file, patch it for last GNS3 release and return it
    """
    log.debug("Read topology %s", path)
    try:
        with open(path, encoding="utf-8") as f:
            topo = json.load(f)
    except (OSError, UnicodeDecodeError, ValueError) as e:
        raise aiohttp.web.HTTPConflict(text="Could not load topology {}: {}".format(path, str(e)))

    if topo.get("revision", 0) > GNS3_FILE_FORMAT_REVISION:
        raise aiohttp.web.HTTPConflict(text="This project is designed for a more recent version of GNS3 please update GNS3 to version {} or later".format(topo["version"]))

    changed = False
    if "revision" not in topo or topo["revision"] < GNS3_FILE_FORMAT_REVISION:
        # If it's an old GNS3 file we need to convert it
        # first we backup the file
        shutil.copy(path, path + ".backup{}".format(topo.get("revision", 0)))
        changed = True

    if "revision" not in topo or topo["revision"] < 5:
        topo = _convert_1_3_later(topo, path)

    # Version before GNS3 2.0 alpha 4
    if topo["revision"] < 6:
        topo = _convert_2_0_0_alpha(topo, path)

    # Version before GNS3 2.0 beta 3
    if topo["revision"] < 7:
        topo = _convert_2_0_0_beta_2(topo, path)

<<<<<<< HEAD
    # Version before GNS3 2.1
    if topo["revision"] < 8:
        topo = _convert_2_0_0(topo, path)

    _check_topology_schema(topo)
=======
    try:
        _check_topology_schema(topo)
    except aiohttp.web.HTTPConflict as e:
        log.error("Can't load the topology %s", path)
        raise e
>>>>>>> d89ea837

    if changed:
        with open(path, "w+", encoding="utf-8") as f:
            json.dump(topo, f, indent=4, sort_keys=True)
    return topo


def _convert_2_0_0(topo, topo_path):
    """
    Convert topologies from GNS3 2.0.0 to 2.1

    Changes:
     * Remove startup_script_path from VPCS and base config file for IOU and Dynamips
    """
    topo["revision"] = 8

    for node in topo.get("topology", {}).get("nodes", []):
        if "properties" in node:
            if node["node_type"] == "vpcs":
                if "startup_script_path" in node["properties"]:
                    del node["properties"]["startup_script_path"]
                if "startup_script" in node["properties"]:
                    del node["properties"]["startup_script"]
            elif node["node_type"] == "dynamips" or node["node_type"] == "iou":
                if "startup_config" in node["properties"]:
                    del node["properties"]["startup_config"]
                if "private_config" in node["properties"]:
                    del node["properties"]["private_config"]
                if "startup_config_content" in node["properties"]:
                    del node["properties"]["startup_config_content"]
                if "private_config_content" in node["properties"]:
                    del node["properties"]["private_config_content"]
    return topo


def _convert_2_0_0_beta_2(topo, topo_path):
    """
    Convert topologies from GNS3 2.0.0 beta 2 to beta 3.

    Changes:
     * Node id folders for dynamips
    """
    topo_dir = os.path.dirname(topo_path)
    topo["revision"] = 7

    for node in topo.get("topology", {}).get("nodes", []):
        if node["node_type"] == "dynamips":
            node_id = node["node_id"]
            dynamips_id = node["properties"]["dynamips_id"]

            dynamips_dir = os.path.join(topo_dir, "project-files", "dynamips")
            node_dir = os.path.join(dynamips_dir, node_id)
            try:
                os.makedirs(os.path.join(node_dir, "configs"), exist_ok=True)
                for path in glob.glob(os.path.join(glob.escape(dynamips_dir), "*_i{}_*".format(dynamips_id))):
                    shutil.move(path, os.path.join(node_dir, os.path.basename(path)))
                for path in glob.glob(os.path.join(glob.escape(dynamips_dir), "configs", "i{}_*".format(dynamips_id))):
                    shutil.move(path, os.path.join(node_dir, "configs", os.path.basename(path)))
            except OSError as e:
                raise aiohttp.web.HTTPConflict(text="Can't convert project {}: {}".format(topo_path, str(e)))
    return topo


def _convert_2_0_0_alpha(topo, topo_path):
    """
    Convert topologies from GNS3 2.0.0 alpha to 2.0.0 final.

    Changes:
     * No more serial console
     * No more option for VMware / VirtualBox remote console (always use telnet)
    """
    topo["revision"] = 6
    for node in topo.get("topology", {}).get("nodes", []):
        if node.get("console_type") == "serial":
            node["console_type"] = "telnet"
        if node["node_type"] in ("vmware", "virtualbox"):
            prop = node.get("properties")
            if "enable_remote_console" in prop:
                del prop["enable_remote_console"]
    return topo


def _convert_1_3_later(topo, topo_path):
    """
    Convert topologies from 1_3 to the new file format

    Look in tests/topologies/README.rst for instructions to test changes here
    """
    topo_dir = os.path.dirname(topo_path)

    _convert_snapshots(topo_dir)

    new_topo = {
        "type": "topology",
        "revision": 5,
        "version": __version__,
        "auto_start": topo.get("auto_start", False),
        "name": topo["name"],
        "project_id": topo.get("project_id"),
        "topology": {
            "links": [],
            "drawings": [],
            "computes": [],
            "nodes": []
        }
    }
    if new_topo["project_id"] is None:
        new_topo["project_id"] = str(uuid.uuid4())  # Could arrive for topologues with drawing only
    if "topology" not in topo:
        return new_topo
    topo = topo["topology"]

    # Create computes
    server_id_to_compute_id = {}
    for server in topo.get("servers", []):
        compute = {
            "host": server.get("host", "localhost"),
            "port": server.get("port", 3080),
            "protocol": server.get("protocol", "http")
        }
        if server["local"]:
            compute["compute_id"] = "local"
            compute["name"] = "Local"
        elif server.get("vm", False):
            compute["compute_id"] = "vm"
            compute["name"] = "GNS3 VM"
        else:
            compute["name"] = "Remote {}".format(server["id"])
            compute["compute_id"] = str(uuid.uuid4())
        server_id_to_compute_id[server["id"]] = compute["compute_id"]
        new_topo["topology"]["computes"].append(compute)

    # Create nodes
    ports = {}
    node_id_to_node_uuid = {}
    for old_node in topo.get("nodes", []):
        node = {}
        node["console"] = old_node["properties"].get("console", None)
        node["compute_id"] = server_id_to_compute_id[old_node["server_id"]]
        node["console_type"] = old_node["properties"].get("console_type", "telnet")
        node["name"] = old_node["label"]["text"]
        node["label"] = _convert_label(old_node["label"])
        node["node_id"] = old_node.get("vm_id", str(uuid.uuid4()))

        node["symbol"] = old_node.get("symbol", None)
        # Compatibility with <= 1.3
        if node["symbol"] is None and "default_symbol" in old_node:
            if old_node["default_symbol"].endswith("normal.svg"):
                node["symbol"] = old_node["default_symbol"][:-11] + ".svg"
            else:
                node["symbol"] = old_node["default_symbol"]

        node["x"] = int(old_node["x"])
        node["y"] = int(old_node["y"])
        node["z"] = int(old_node.get("z", 1))
        node["port_name_format"] = old_node.get("port_name_format", "Ethernet{0}")
        node["port_segment_size"] = int(old_node.get("port_segment_size", "0"))
        node["first_port_name"] = old_node.get("first_port_name")

        node["properties"] = {}

        if old_node["type"] == "VPCSDevice":
            node["node_type"] = "vpcs"
        elif old_node["type"] == "QemuVM":
            node = _convert_qemu_node(node, old_node)
        elif old_node["type"] == "DockerVM":
            node["node_type"] = "docker"
            if node["symbol"] is None:
                node["symbol"] = ":/symbols/docker_guest.svg"
        elif old_node["type"] == "ATMSwitch":
            node["node_type"] = "atm_switch"
            node["symbol"] = ":/symbols/atm_switch.svg"
            node["console_type"] = None
        elif old_node["type"] == "EthernetHub":
            node["node_type"] = "ethernet_hub"
            node["console_type"] = None
            node["symbol"] = ":/symbols/hub.svg"
            node["properties"]["ports_mapping"] = []
            for port in old_node["ports"]:
                node["properties"]["ports_mapping"].append({
                    "name": "Ethernet{}".format(port["port_number"] - 1),
                    "port_number": port["port_number"] - 1
                })
        elif old_node["type"] == "EthernetSwitch":
            node["node_type"] = "ethernet_switch"
            node["symbol"] = ":/symbols/ethernet_switch.svg"
            node["console_type"] = None
            node["properties"]["ports_mapping"] = []
            for port in old_node["ports"]:
                node["properties"]["ports_mapping"].append({
                    "name": "Ethernet{}".format(port["port_number"] - 1),
                    "port_number": port["port_number"] - 1,
                    "type": port["type"],
                    "vlan": port["vlan"]
                })
        elif old_node["type"] == "FrameRelaySwitch":
            node["node_type"] = "frame_relay_switch"
            node["symbol"] = ":/symbols/frame_relay_switch.svg"
            node["console_type"] = None
        elif old_node["type"] in ["C1700", "C2600", "C2691", "C3600", "C3725", "C3745", "C7200", "EtherSwitchRouter"]:
            if node["symbol"] is None:
                node["symbol"] = ":/symbols/router.svg"
            node["node_type"] = "dynamips"
            node["properties"]["dynamips_id"] = old_node.get("dynamips_id")
            if "platform" not in node["properties"] and old_node["type"].startswith("C"):
                node["properties"]["platform"] = old_node["type"].lower()
            if "ram" not in node["properties"] and old_node["type"].startswith("C"):
                node["properties"]["ram"] = PLATFORMS_DEFAULT_RAM[old_node["type"].lower()]
        elif old_node["type"] == "VMwareVM":
            node["node_type"] = "vmware"
            node["properties"]["linked_clone"] = old_node.get("linked_clone", False)
            if node["symbol"] is None:
                node["symbol"] = ":/symbols/vmware_guest.svg"
        elif old_node["type"] == "VirtualBoxVM":
            node["node_type"] = "virtualbox"
            node["properties"]["linked_clone"] = old_node.get("linked_clone", False)
            if node["symbol"] is None:
                node["symbol"] = ":/symbols/vbox_guest.svg"
        elif old_node["type"] == "IOUDevice":
            node["node_type"] = "iou"
            node["port_name_format"] = old_node.get("port_name_format", "Ethernet{segment0}/{port0}")
            node["port_segment_size"] = int(old_node.get("port_segment_size", "4"))
            if node["symbol"] is None:
                if "l2" in node["properties"].get("path", ""):
                    node["symbol"] = ":/symbols/multilayer_switch.svg"
                else:
                    node["symbol"] = ":/symbols/router.svg"

        elif old_node["type"] == "Cloud":
            old_node["ports"] = _create_cloud(node, old_node, ":/symbols/cloud.svg")
        elif old_node["type"] == "Host":
            old_node["ports"] = _create_cloud(node, old_node, ":/symbols/computer.svg")
        else:
            raise NotImplementedError("Conversion of {} is not supported".format(old_node["type"]))

        for prop in old_node.get("properties", {}):
            if prop not in ["console", "name", "console_type", "use_ubridge"]:
                node["properties"][prop] = old_node["properties"][prop]

        node_id_to_node_uuid[old_node["id"]] = node["node_id"]
        for port in old_node.get("ports", []):
            if node["node_type"] in ("ethernet_hub", "ethernet_switch"):
                port["port_number"] -= 1
            ports[port["id"]] = port
        new_topo["topology"]["nodes"].append(node)

    # Create links
    for old_link in topo.get("links", []):
        try:
            nodes = []
            source_node = {
                "adapter_number": ports[old_link["source_port_id"]].get("adapter_number", 0),
                "port_number": ports[old_link["source_port_id"]].get("port_number", 0),
                "node_id": node_id_to_node_uuid[old_link["source_node_id"]]
            }
            nodes.append(source_node)

            destination_node = {
                "adapter_number": ports[old_link["destination_port_id"]].get("adapter_number", 0),
                "port_number": ports[old_link["destination_port_id"]].get("port_number", 0),
                "node_id": node_id_to_node_uuid[old_link["destination_node_id"]]
            }
            nodes.append(destination_node)
        except KeyError:
            continue

        link = {
            "link_id": str(uuid.uuid4()),
            "nodes": nodes
        }
        new_topo["topology"]["links"].append(link)

    # Ellipse
    for ellipse in topo.get("ellipses", []):
        svg = '<svg height="{height}" width="{width}"><ellipse cx="{cx}" cy="{cy}" fill="{fill}" fill-opacity="1.0" rx="{rx}" ry="{ry}" {border_style} /></svg>'.format(
            height=int(ellipse["height"]),
            width=int(ellipse["width"]),
            cx=int(ellipse["width"] / 2),
            cy=int(ellipse["height"] / 2),
            rx=int(ellipse["width"] / 2),
            ry=int(ellipse["height"] / 2),
            fill=ellipse.get("color", "#ffffff"),
            border_style=_convert_border_style(ellipse)
        )
        new_ellipse = {
            "drawing_id": str(uuid.uuid4()),
            "x": int(ellipse["x"]),
            "y": int(ellipse["y"]),
            "z": int(ellipse.get("z", 0)),
            "rotation": int(ellipse.get("rotation", 0)),
            "svg": svg
        }
        new_topo["topology"]["drawings"].append(new_ellipse)

    # Notes
    for note in topo.get("notes", []):
        font_info = note.get("font", "TypeWriter,10,-1,5,75,0,0,0,0,0").split(",")

        if font_info[4] == "75":
            weight = "bold"
        else:
            weight = "normal"
        if font_info[5] == "1":
            style = "italic"
        else:
            style = "normal"

        svg = '<svg height="{height}" width="{width}"><text fill="{fill}" fill-opacity="{opacity}" font-family="{family}" font-size="{size}" font-weight="{weight}" font-style="{style}">{text}</text></svg>'.format(
            height=int(font_info[1]) * 2,
            width=int(font_info[1]) * len(note["text"]),
            fill="#" + note.get("color", "#00000000")[-6:],
            opacity=round(1.0 / 255 * int(note.get("color", "#ffffffff")[:3][-2:], base=16), 2),  # Extract the alpha channel from the hexa version
            family=font_info[0],
            size=int(font_info[1]),
            weight=weight,
            style=style,
            text=note["text"]
        )
        new_note = {
            "drawing_id": str(uuid.uuid4()),
            "x": int(note["x"]),
            "y": int(note["y"]),
            "z": int(note.get("z", 0)),
            "rotation": int(note.get("rotation", 0)),
            "svg": svg
        }
        new_topo["topology"]["drawings"].append(new_note)

    # Images
    for image in topo.get("images", []):
        img_path = image["path"]
        # Absolute image path are rewrite to project specific image
        if os.path.abspath(img_path):
            try:
                os.makedirs(os.path.join(topo_dir, "images"), exist_ok=True)
                shutil.copy(img_path, os.path.join(topo_dir, "images", os.path.basename(img_path)))
            except OSError:
                pass
        new_image = {
            "drawing_id": str(uuid.uuid4()),
            "x": int(image["x"]),
            "y": int(image["y"]),
            "z": int(image.get("z", 0)),
            "rotation": int(image.get("rotation", 0)),
            "svg": os.path.basename(img_path)
        }
        new_topo["topology"]["drawings"].append(new_image)

    # Rectangles
    for rectangle in topo.get("rectangles", []):
        svg = '<svg height="{height}" width="{width}"><rect fill="{fill}" fill-opacity="1.0" height="{height}" width="{width}" {border_style} /></svg>'.format(
            height=int(rectangle["height"]),
            width=int(rectangle["width"]),
            fill=rectangle.get("color", "#ffffff"),
            border_style=_convert_border_style(rectangle)
        )
        new_rectangle = {
            "drawing_id": str(uuid.uuid4()),
            "x": int(rectangle["x"]),
            "y": int(rectangle["y"]),
            "z": int(rectangle.get("z", 0)),
            "rotation": int(rectangle.get("rotation", 0)),
            "svg": svg
        }
        new_topo["topology"]["drawings"].append(new_rectangle)

    # Convert instructions.txt to README.txt
    instructions_path = os.path.join(topo_dir, "instructions.txt")
    readme_path = os.path.join(topo_dir, "README.txt")
    if os.path.exists(instructions_path) and not os.path.exists(readme_path):
        shutil.move(instructions_path, readme_path)

    return new_topo


def _convert_border_style(element):
    QT_DASH_TO_SVG = {
        2: "25, 25",
        3: "5, 25",
        4: "5, 25, 25",
        5: "25, 25, 5, 25, 5"
    }
    border_style = int(element.get("border_style", 0))
    style = ""
    if border_style == 1:  # No border
        return ""
    elif border_style == 0:
        pass  # Solid line
    else:
        style += 'stroke-dasharray="{}" '.format(QT_DASH_TO_SVG[border_style])
    style += 'stroke="{stroke}" stroke-width="{stroke_width}"'.format(
        stroke=element.get("border_color", "#000000"),
        stroke_width=element.get("border_width", 2)
    )
    return style


def _convert_label(label):
    """
    Convert a label from 1.X to the new format
    """
    style = qt_font_to_style(label.get("font"), label.get("color"))
    return {
        "text": label["text"],
        "rotation": 0,
        "style": style,
        "x": int(label["x"]),
        "y": int(label["y"])
    }


def _create_cloud(node, old_node, icon):
    node["node_type"] = "cloud"
    node["symbol"] = icon
    node["console_type"] = None
    node["console"] = None
    del old_node["properties"]["nios"]

    ports = []
    keep_ports = []
    for old_port in old_node.get("ports", []):
        if old_port["name"].startswith("nio_gen_eth"):
            port_type = "ethernet"
        elif old_port["name"].startswith("nio_gen_linux"):
            port_type = "ethernet"
        elif old_port["name"].startswith("nio_tap"):
            port_type = "tap"
        elif old_port["name"].startswith("nio_udp"):
            port_type = "udp"
        elif old_port["name"].startswith("nio_nat"):
            continue
        else:
            raise NotImplementedError("The conversion of cloud with {} is not supported".format(old_port["name"]))

        if port_type == "udp":
            _, lport, rhost, rport = old_port["name"].split(":")
            port = {
                "name": "UDP tunnel {}".format(len(ports) + 1),
                "port_number": len(ports) + 1,
                "type": port_type,
                "lport": int(lport),
                "rhost": rhost,
                "rport": int(rport)
            }
        else:
            port = {
                "interface": old_port["name"].split(":")[1],
                "name": old_port["name"].split(":")[1],
                "port_number": len(ports) + 1,
                "type": port_type
            }
        keep_ports.append(old_port)
        ports.append(port)

    node["properties"]["ports_mapping"] = ports
    node["properties"]["interfaces"] = []
    return keep_ports


def _convert_snapshots(topo_dir):
    """
    Convert 1.x snapshot to the new format
    """
    old_snapshots_dir = os.path.join(topo_dir, "project-files", "snapshots")
    if os.path.exists(old_snapshots_dir):
        new_snapshots_dir = os.path.join(topo_dir, "snapshots")
        os.makedirs(new_snapshots_dir)

        for snapshot in os.listdir(old_snapshots_dir):
            snapshot_dir = os.path.join(old_snapshots_dir, snapshot)
            if os.path.isdir(snapshot_dir):
                is_gns3_topo = False

                # In .gns3project fileformat the .gns3 should be name project.gns3
                for file in os.listdir(snapshot_dir):
                    if file.endswith(".gns3"):
                        shutil.move(os.path.join(snapshot_dir, file), os.path.join(snapshot_dir, "project.gns3"))
                        is_gns3_topo = True

                if is_gns3_topo:
                    snapshot_arc = os.path.join(new_snapshots_dir, snapshot + ".gns3project")
                    with zipfile.ZipFile(snapshot_arc, 'w', allowZip64=True) as myzip:
                        for root, dirs, files in os.walk(snapshot_dir):
                            for file in files:
                                myzip.write(os.path.join(root, file), os.path.relpath(os.path.join(root, file), snapshot_dir), compress_type=zipfile.ZIP_DEFLATED)

        shutil.rmtree(old_snapshots_dir)


def _convert_qemu_node(node, old_node):
    """
    Convert qemu node from 1.X to 2.0
    """

    # In 2.0 the internet VM is replaced by the NAT node
    if old_node.get("properties", {}).get("hda_disk_image_md5sum") == "8ebc5a6ec53a1c05b7aa101b5ceefe31":
        node["console"] = None
        node["console_type"] = None
        node["node_type"] = "nat"
        del old_node["properties"]
        node["properties"] = {
            "ports": [
                {
                    "interface": "eth1",
                    "name": "nat0",
                    "port_number": 0,
                    "type": "ethernet"
                }
            ]
        }
        if node["symbol"] is None:
            node["symbol"] = ":/symbols/cloud.svg"
        return node

    node["node_type"] = "qemu"
    if node["symbol"] is None:
        node["symbol"] = ":/symbols/qemu_guest.svg"
    return node<|MERGE_RESOLUTION|>--- conflicted
+++ resolved
@@ -138,19 +138,15 @@
     if topo["revision"] < 7:
         topo = _convert_2_0_0_beta_2(topo, path)
 
-<<<<<<< HEAD
     # Version before GNS3 2.1
     if topo["revision"] < 8:
         topo = _convert_2_0_0(topo, path)
 
-    _check_topology_schema(topo)
-=======
     try:
         _check_topology_schema(topo)
     except aiohttp.web.HTTPConflict as e:
         log.error("Can't load the topology %s", path)
         raise e
->>>>>>> d89ea837
 
     if changed:
         with open(path, "w+", encoding="utf-8") as f:
