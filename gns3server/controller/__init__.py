#!/usr/bin/env python
#
# Copyright (C) 2016 GNS3 Technologies Inc.
#
# This program is free software: you can redistribute it and/or modify
# it under the terms of the GNU General Public License as published by
# the Free Software Foundation, either version 3 of the License, or
# (at your option) any later version.
#
# This program is distributed in the hope that it will be useful,
# but WITHOUT ANY WARRANTY; without even the implied warranty of
# MERCHANTABILITY or FITNESS FOR A PARTICULAR PURPOSE.  See the
# GNU General Public License for more details.
#
# You should have received a copy of the GNU General Public License
# along with this program.  If not, see <http://www.gnu.org/licenses/>.

import os
import sys
import json
import asyncio
import aiohttp

from ..config import Config
from .project import Project
from .compute import Compute
from .notification import Notification
from .symbols import Symbols
from ..version import __version__
from .topology import load_topology

import logging
log = logging.getLogger(__name__)


class Controller:
    """The controller is responsible to manage one or more compute servers"""

    def __init__(self):
        self._computes = {}
        self._projects = {}
        self._notification = Notification(self)
        self.symbols = Symbols()
        # Store settings shared by the different GUI will be replace by dedicated API later
        self._settings = {}

        if sys.platform.startswith("win"):
            config_path = os.path.join(os.path.expandvars("%APPDATA%"), "GNS3")
        else:
            config_path = os.path.join(os.path.expanduser("~"), ".config", "GNS3")

        server_config = Config.instance().get_section_config("Server")
<<<<<<< HEAD
        self._computes["local"] = Compute(compute_id="local",
                                          controller=self,
                                          protocol=server_config.get("protocol", "http"),
                                          host=server_config.get("host", "localhost"),
                                          port=server_config.getint("port", 3080),
                                          user=server_config.get("user", ""),
                                          password=server_config.get("password", ""))
=======
        if Config.instance().profil:
            config_path = os.path.join(config_path, "profiles", Config.instance().profil)
        self._config_file = os.path.join(config_path, "gns3_controller.conf")
        log.info("Load controller configuration file {}".format(self._config_file))

        if server_config.getboolean("local", False) is True:
            self._computes["local"] = Compute(compute_id="local",
                                              controller=self,
                                              protocol=server_config.get("protocol", "http"),
                                              host=server_config.get("host", "localhost"),
                                              port=server_config.getint("port", 3080),
                                              user=server_config.get("user", ""),
                                              password=server_config.get("password", ""))
>>>>>>> 5bb1abb2

    def save(self):
        """
        Save the controller configuration on disk
        """
        data = {"computes": [{"host": c.host,
                              "name": c.name,
                              "port": c.port,
                              "protocol": c.protocol,
                              "user": c.user,
                              "password": c.password,
                              "compute_id": c.id
                              } for c in self._computes.values()],
                "settings": self._settings,
                "version": __version__}
        os.makedirs(os.path.dirname(self._config_file), exist_ok=True)
        with open(self._config_file, 'w+') as f:
            json.dump(data, f, indent=4)

    @asyncio.coroutine
    def load(self):
        """
        Reload the controller configuration from disk
        """

        if not os.path.exists(self._config_file):
            yield from self._import_gns3_gui_conf()
            self.save()
        try:
            with open(self._config_file) as f:
                data = json.load(f)
        except OSError as e:
            log.critical("Cannot load %s: %s", self._config_file, str(e))
            return
        if "settings" in data:
            self._settings = data["settings"]

        for c in data["computes"]:
            yield from self.add_compute(**c)

    @asyncio.coroutine
    def load_projects(self):
        """
        Preload the list of projects from disk
        """
        server_config = Config.instance().get_section_config("Server")
        projects_path = os.path.expanduser(server_config.get("projects_path", "~/GNS3/projects"))
        os.makedirs(projects_path, exist_ok=True)
        try:
            for project_path in os.listdir(projects_path):
                project_dir = os.path.join(projects_path, project_path)
                if os.path.isdir(project_dir):
                    for file in os.listdir(project_dir):
                        if file.endswith(".gns3"):
                            try:
                                yield from self.load_project(os.path.join(project_dir, file), load=False)
                            except aiohttp.web_exceptions.HTTPConflict:
                                pass  # Skip not compatible projects
        except OSError as e:
            log.error(str(e))

    def images_path(self):
        """
        Get the image storage directory
        """
        server_config = Config.instance().get_section_config("Server")
        images_path = os.path.expanduser(server_config.get("images_path", "~/GNS3/projects"))
        os.makedirs(images_path, exist_ok=True)
        return images_path

    @asyncio.coroutine
    def _import_gns3_gui_conf(self):
        """
        Import old config from GNS3 GUI
        """
        config_file = os.path.join(os.path.dirname(self._config_file), "gns3_gui.conf")
        if os.path.exists(config_file):
            with open(config_file) as f:
                data = json.load(f)
                for remote in data.get("Servers", {}).get("remote_servers", []):
                    yield from self.add_compute(
                        host=remote.get("host", "localhost"),
                        port=remote.get("port", 3080),
                        protocol=remote.get("protocol", "http"),
                        name=remote.get("url"),
                        user=remote.get("user"),
                        password=remote.get("password")
                    )

    @property
    def settings(self):
        """
        Store settings shared by the different GUI will be replace by dedicated API later. Dictionnary
        """
        return self._settings

    @settings.setter
    def settings(self, val):
        self._settings = val
        self.notification.emit("settings.updated", val)

    def is_enabled(self):
        """
        :returns: whether the current instance is the controller
        of our GNS3 infrastructure.
        """
        return Config.instance().get_section_config("Server").getboolean("controller")

    @asyncio.coroutine
    def add_compute(self, compute_id=None, name=None, **kwargs):
        """
        Add a server to the dictionary of compute servers controlled by this controller

        :param compute_id: Compute server identifier
        :param name: Compute name
        :param kwargs: See the documentation of Compute
        """
        if compute_id not in self._computes:

            # We disallow to create from the outside the local and VM server
            if compute_id == 'local' or compute_id == 'vm':
                return None

            for compute in self._computes.values():
                if name and compute.name == name:
                    raise aiohttp.web.HTTPConflict(text='Compute name "{}" already exists'.format(name))

            compute = Compute(compute_id=compute_id, controller=self, name=name, **kwargs)
            self._computes[compute.id] = compute
            self.save()
            self.notification.emit("compute.created", compute.__json__())

            #FIXME: temporary before the remote GNS3 VM support is back
            if "vm" not in self._computes and not hasattr(sys, "_called_from_test"):
                compute_vm = Compute(compute_id="vm", controller=self, name="GNS3 VM", **kwargs)
                self._computes[compute_vm.id] = compute_vm
                self.notification.emit("compute.created", compute_vm.__json__())

            return compute
        else:
            self.notification.emit("compute.updated", self._computes[compute_id].__json__())
            return self._computes[compute_id]

    @asyncio.coroutine
    def delete_compute(self, compute_id):
        """
        Delete a compute node
        :param compute_id: Compute server identifier
        """
        compute = self.get_compute(compute_id)
        yield from compute.close()
        del self._computes[compute_id]
        self.save()
        self.notification.emit("compute.deleted", compute.__json__())

    @asyncio.coroutine
    def close(self):
        log.info("Close controller")
        for compute in self._computes.values():
            yield from compute.close()

    @property
    def notification(self):
        """
        The notification system
        """
        return self._notification

    @property
    def computes(self):
        """
        :returns: The dictionary of compute server managed by this controller
        """
        return self._computes

    def get_compute(self, compute_id):
        """
        Returns a compute server or raise a 404 error.
        """
        try:
            return self._computes[compute_id]
        except KeyError:
            server_config = Config.instance().get_section_config("Server")
            if compute_id == "vm":
                raise aiohttp.web.HTTPNotFound(text="You try to use a node on the GNS3 VM server but the GNS3 is not configured")
            raise aiohttp.web.HTTPNotFound(text="Compute ID {} doesn't exist".format(compute_id))

    def has_compute(self, compute_id):
        """
        Return True if the compute exist in the controller
        """
        return compute_id in self._computes

    @asyncio.coroutine
    def add_project(self, project_id=None, name=None, **kwargs):
        """
        Creates a project or returns an existing project

        :param project_id: Project ID
        :param name: Project name
        :param kwargs: See the documentation of Project
        """
        if project_id not in self._projects:

            for project in self._projects.values():
                if name and project.name == name:
                    raise aiohttp.web.HTTPConflict(text='Project name "{}" already exists'.format(name))
            project = Project(project_id=project_id, controller=self, name=name, **kwargs)
            self._projects[project.id] = project
            return self._projects[project.id]
        return self._projects[project_id]

    def get_project(self, project_id):
        """
        Returns a compute server or raise a 404 error.
        """
        try:
            return self._projects[project_id]
        except KeyError:
            raise aiohttp.web.HTTPNotFound(text="Project ID {} doesn't exist".format(project_id))

    def remove_project(self, project):
        del self._projects[project.id]

    @asyncio.coroutine
    def load_project(self, path, load=True):
        """
        Load a project from a .gns3

        :param path: Path of the .gns3
        :param load: Load the topology
        """
        topo_data = load_topology(path)
        topology = topo_data.pop("topology")
        topo_data.pop("version")
        topo_data.pop("revision")
        topo_data.pop("type")

        if topo_data["project_id"] in self._projects:
            self.remove_project(self._projects[topo_data["project_id"]])

        project = yield from self.add_project(path=os.path.dirname(path), status="closed", filename=os.path.basename(path), **topo_data)
        if load or project.auto_open:
            yield from project.open()
        return project

    def get_free_project_name(self, base_name):
        """
        Generate a free project name base on the base name
        """
        names = [p.name for p in self._projects.values()]
        if base_name not in names:
            return base_name
        i = 1

        projects_path = self.projects_directory()

        while True:
            new_name = "{}-{}".format(base_name, i)
            if new_name not in names and not os.path.exists(os.path.join(projects_path, new_name)):
                break
            i += 1
            if i > 1000000:
                raise aiohttp.web.HTTPConflict(text="A project name could not be allocated (node limit reached?)")
        return new_name

    @property
    def projects(self):
        """
        :returns: The dictionary of computes managed by GNS3
        """
        return self._projects

    def projects_directory(self):
        server_config = Config.instance().get_section_config("Server")
        return os.path.expanduser(server_config.get("projects_path", "~/GNS3/projects"))

    @staticmethod
    def instance():
        """
        Singleton to return only on instance of Controller.

        :returns: instance of Controller
        """

        if not hasattr(Controller, '_instance') or Controller._instance is None:
            Controller._instance = Controller()
        return Controller._instance<|MERGE_RESOLUTION|>--- conflicted
+++ resolved
@@ -50,15 +50,7 @@
             config_path = os.path.join(os.path.expanduser("~"), ".config", "GNS3")
 
         server_config = Config.instance().get_section_config("Server")
-<<<<<<< HEAD
-        self._computes["local"] = Compute(compute_id="local",
-                                          controller=self,
-                                          protocol=server_config.get("protocol", "http"),
-                                          host=server_config.get("host", "localhost"),
-                                          port=server_config.getint("port", 3080),
-                                          user=server_config.get("user", ""),
-                                          password=server_config.get("password", ""))
-=======
+
         if Config.instance().profil:
             config_path = os.path.join(config_path, "profiles", Config.instance().profil)
         self._config_file = os.path.join(config_path, "gns3_controller.conf")
@@ -72,7 +64,14 @@
                                               port=server_config.getint("port", 3080),
                                               user=server_config.get("user", ""),
                                               password=server_config.get("password", ""))
->>>>>>> 5bb1abb2
+
+        self._computes["local"] = Compute(compute_id="local",
+                                          controller=self,
+                                          protocol=server_config.get("protocol", "http"),
+                                          host=server_config.get("host", "localhost"),
+                                          port=server_config.getint("port", 3080),
+                                          user=server_config.get("user", ""),
+                                          password=server_config.get("password", ""))
 
     def save(self):
         """
