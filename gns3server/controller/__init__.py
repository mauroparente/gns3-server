--- conflicted
+++ resolved
@@ -34,11 +34,8 @@
 from ..version import __version__
 from .topology import load_topology
 from .gns3vm import GNS3VM
-<<<<<<< HEAD
 from ..utils.get_resource import get_resource
-=======
 from .gns3vm.gns3_vm_error import GNS3VMError
->>>>>>> 2da58113
 
 import logging
 log = logging.getLogger(__name__)
