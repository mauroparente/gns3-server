# -*- coding: utf-8 -*-
#
# Copyright (C) 2015 GNS3 Technologies Inc.
#
# This program is free software: you can redistribute it and/or modify
# it under the terms of the GNU General Public License as published by
# the Free Software Foundation, either version 3 of the License, or
# (at your option) any later version.
#
# This program is distributed in the hope that it will be useful,
# but WITHOUT ANY WARRANTY; without even the implied warranty of
# MERCHANTABILITY or FITNESS FOR A PARTICULAR PURPOSE.  See the
# GNU General Public License for more details.
#
# You should have received a copy of the GNU General Public License
# along with this program.  If not, see <http://www.gnu.org/licenses/>.

import uuid
import os
import pytest
from unittest.mock import patch


from gns3server.modules.vpcs import VPCS
from gns3server.modules.qemu import Qemu


@pytest.fixture(scope="function")
<<<<<<< HEAD
def qemu(port_manager):
    Qemu._instance = None
    qemu = Qemu.instance()
    qemu.port_manager = port_manager
    return qemu
=======
def vpcs(port_manager):
    VPCS._instance = None
    vpcs = VPCS.instance()
    vpcs.port_manager = port_manager
    return vpcs


@pytest.fixture(scope="function")
def iou(port_manager):
    IOU._instance = None
    iou = IOU.instance()
    iou.port_manager = port_manager
    return iou
>>>>>>> ee1e5b82


def test_create_vm_new_topology(loop, project, vpcs):
    vm_id = str(uuid.uuid4())
    vm = loop.run_until_complete(vpcs.create_vm("PC 1", project.id, vm_id))
    assert vm in project.vms


def test_create_twice_same_vm_new_topology(loop, project, vpcs):
    project._vms = set()
    vm_id = str(uuid.uuid4())
    vm = loop.run_until_complete(vpcs.create_vm("PC 1", project.id, vm_id, console=2222))
    assert vm in project.vms
    assert len(project.vms) == 1
    vm = loop.run_until_complete(vpcs.create_vm("PC 2", project.id, vm_id, console=2222))
    assert len(project.vms) == 1


def test_create_vm_new_topology_without_uuid(loop, project, vpcs):
    vm = loop.run_until_complete(vpcs.create_vm("PC 1", project.id, None))
    assert vm in project.vms
    assert len(vm.id) == 36


def test_create_vm_old_topology(loop, project, tmpdir, vpcs):

    with patch("gns3server.modules.project.Project.is_local", return_value=True):
        # Create an old topology directory
        project_dir = str(tmpdir / "testold")
        vm_dir = os.path.join(project_dir, "testold-files", "vpcs", "pc-1")
        project.path = project_dir
        project.name = "testold"
        os.makedirs(vm_dir, exist_ok=True)
        with open(os.path.join(vm_dir, "startup.vpc"), "w+") as f:
            f.write("1")

        vm_id = 1
        vm = loop.run_until_complete(vpcs.create_vm("PC 1", project.id, vm_id))
        assert len(vm.id) == 36

        assert os.path.exists(os.path.join(project_dir, "testold-files")) is False

        vm_dir = os.path.join(project_dir, "project-files", "vpcs", vm.id)
        with open(os.path.join(vm_dir, "startup.vpc")) as f:
            assert f.read() == "1"


def test_get_abs_image_path(qemu, tmpdir):
    os.makedirs(str(tmpdir / "QEMU"))
    path1 = str(tmpdir / "test1.bin")
    open(path1, 'w+').close()

    path2 = str(tmpdir / "QEMU" / "test2.bin")
    open(path2, 'w+').close()

    with patch("gns3server.config.Config.get_section_config", return_value={"images_path": str(tmpdir)}):
        assert qemu.get_abs_image_path(path1) == path1
        assert qemu.get_abs_image_path(path2) == path2
        assert qemu.get_abs_image_path("test2.bin") == path2
        assert qemu.get_abs_image_path("../test1.bin") == path1


def test_get_relative_image_path(qemu, tmpdir):
    os.makedirs(str(tmpdir / "QEMU"))
    path1 = str(tmpdir / "test1.bin")
    open(path1, 'w+').close()

    path2 = str(tmpdir / "QEMU" / "test2.bin")
    open(path2, 'w+').close()

    with patch("gns3server.config.Config.get_section_config", return_value={"images_path": str(tmpdir)}):
<<<<<<< HEAD
        assert qemu.get_relative_image_path(path1) == path1
        assert qemu.get_relative_image_path(path2) == "test2.bin"
        assert qemu.get_relative_image_path("test2.bin") == "test2.bin"
        assert qemu.get_relative_image_path("../test1.bin") == path1
=======
        assert iou.get_relative_image_path(path1) == path1
        assert iou.get_relative_image_path(path2) == "test2.bin"
        assert iou.get_relative_image_path("test2.bin") == "test2.bin"
        assert iou.get_relative_image_path("../test1.bin") == path1


def test_list_images(loop, iou, tmpdir):

    fake_images = ["a.bin", "b.bin", ".blu.bin"]
    for image in fake_images:
        with open(str(tmpdir / image), "w+") as f:
            f.write("1")

    with patch("gns3server.modules.IOU.get_images_directory", return_value=str(tmpdir)):
        assert loop.run_until_complete(iou.list_images()) == [
            {"filename": "a.bin"},
            {"filename": "b.bin"}
        ]


def test_list_images_empty(loop, iou, tmpdir):
    with patch("gns3server.modules.IOU.get_images_directory", return_value=str(tmpdir)):
        assert loop.run_until_complete(iou.list_images()) == []


def test_list_images_directory_not_exist(loop, iou):
    with patch("gns3server.modules.IOU.get_images_directory", return_value="/bla"):
        assert loop.run_until_complete(iou.list_images()) == []
>>>>>>> ee1e5b82
<|MERGE_RESOLUTION|>--- conflicted
+++ resolved
@@ -22,17 +22,10 @@
 
 
 from gns3server.modules.vpcs import VPCS
-from gns3server.modules.qemu import Qemu
+from gns3server.modules.iou import IOU
 
 
 @pytest.fixture(scope="function")
-<<<<<<< HEAD
-def qemu(port_manager):
-    Qemu._instance = None
-    qemu = Qemu.instance()
-    qemu.port_manager = port_manager
-    return qemu
-=======
 def vpcs(port_manager):
     VPCS._instance = None
     vpcs = VPCS.instance()
@@ -46,7 +39,6 @@
     iou = IOU.instance()
     iou.port_manager = port_manager
     return iou
->>>>>>> ee1e5b82
 
 
 def test_create_vm_new_topology(loop, project, vpcs):
@@ -94,36 +86,30 @@
             assert f.read() == "1"
 
 
-def test_get_abs_image_path(qemu, tmpdir):
-    os.makedirs(str(tmpdir / "QEMU"))
+def test_get_abs_image_path(iou, tmpdir):
+    os.makedirs(str(tmpdir / "IOU"))
     path1 = str(tmpdir / "test1.bin")
     open(path1, 'w+').close()
 
-    path2 = str(tmpdir / "QEMU" / "test2.bin")
+    path2 = str(tmpdir / "IOU" / "test2.bin")
     open(path2, 'w+').close()
 
     with patch("gns3server.config.Config.get_section_config", return_value={"images_path": str(tmpdir)}):
-        assert qemu.get_abs_image_path(path1) == path1
-        assert qemu.get_abs_image_path(path2) == path2
-        assert qemu.get_abs_image_path("test2.bin") == path2
-        assert qemu.get_abs_image_path("../test1.bin") == path1
+        assert iou.get_abs_image_path(path1) == path1
+        assert iou.get_abs_image_path(path2) == path2
+        assert iou.get_abs_image_path("test2.bin") == path2
+        assert iou.get_abs_image_path("../test1.bin") == path1
 
 
-def test_get_relative_image_path(qemu, tmpdir):
-    os.makedirs(str(tmpdir / "QEMU"))
+def test_get_relative_image_path(iou, tmpdir):
+    os.makedirs(str(tmpdir / "IOU"))
     path1 = str(tmpdir / "test1.bin")
     open(path1, 'w+').close()
 
-    path2 = str(tmpdir / "QEMU" / "test2.bin")
+    path2 = str(tmpdir / "IOU" / "test2.bin")
     open(path2, 'w+').close()
 
     with patch("gns3server.config.Config.get_section_config", return_value={"images_path": str(tmpdir)}):
-<<<<<<< HEAD
-        assert qemu.get_relative_image_path(path1) == path1
-        assert qemu.get_relative_image_path(path2) == "test2.bin"
-        assert qemu.get_relative_image_path("test2.bin") == "test2.bin"
-        assert qemu.get_relative_image_path("../test1.bin") == path1
-=======
         assert iou.get_relative_image_path(path1) == path1
         assert iou.get_relative_image_path(path2) == "test2.bin"
         assert iou.get_relative_image_path("test2.bin") == "test2.bin"
@@ -151,5 +137,4 @@
 
 def test_list_images_directory_not_exist(loop, iou):
     with patch("gns3server.modules.IOU.get_images_directory", return_value="/bla"):
-        assert loop.run_until_complete(iou.list_images()) == []
->>>>>>> ee1e5b82
+        assert loop.run_until_complete(iou.list_images()) == []